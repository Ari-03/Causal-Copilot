# Kun Zhou Implemented
from data.simulation.simulation import SimulationManager
from preprocess.dataset import knowledge_info
from preprocess.stat_info_functions import stat_info_collection, convert_stat_info_to_text
from algorithm.filter import Filter
from algorithm.program import Programming
from algorithm.rerank import Reranker
from postprocess.judge import Judge
from postprocess.visualization import Visualization
from postprocess.eda_generation import EDA
from postprocess.report_generation import Report_generation
from global_setting.initialize_state import global_state_initialization, load_data

import json
import argparse
import pandas as pd


def parse_args():
    parser = argparse.ArgumentParser(description='Causal Learning Tool for Data Analysis')

    # Input data file
    parser.add_argument(
        '--data-file',
        type=str,
<<<<<<< HEAD
        default="dataset/DWD",
        help='Path to the input dataset file (e.g., CSV format or directory location)'
    )

    # Output file for results
    parser.add_argument(
        '--output-report-dir',
        type=str,
        default='dataset/DWD/output_report',
        help='Directory to save the output report'
    )

    # Output directory for graphs
    parser.add_argument(
        '--output-graph-dir',
        type=str,
        default='dataset/DWD/output_graph',
        help='Directory to save the output graph'
    )

=======
        default="data/simulation/simulated_data/20241025_225531_Linear-Gaussian_id_0_nodes5_samples2500",
        help='Path to the input dataset file (e.g., CSV format or directory location)'
    )

>>>>>>> 85d38164
    # OpenAI Settings
    parser.add_argument(
        '--organization',
        type=str,
        default="org-5NION61XDUXh0ib0JZpcppqS",
        help='Organization ID'
    )

    parser.add_argument(
        '--project',
        type=str,
        default="proj_Ry1rvoznXAMj8R2bujIIkhQN",
        help='Project ID'
    )

    parser.add_argument(
        '--apikey',
        type=str,
        default="sk-l4ETwy_5kOgNvt5OzHf_YtBevR1pxQyNrlW8NRNPw2T3BlbkFJdKpqpbcDG0IhInYcsS3CXdz_EMHkJO7s1Bo3e4BBcA",
        help='API Key'
    )

    parser.add_argument(
        '--simulation_mode',
        type=str,
        default="offline",
        help='Simulation mode: online or offline'
    )

    parser.add_argument(
        '--data_mode',
        type=str,
        default="real",
        help='Data mode: real or simulated'
    )

    parser.add_argument(
        '--debug',
        action='store_true',
        default=False,
        help='Enable debugging mode'
    )

    parser.add_argument(
        '--initial_query',
        type=str,
        default="",
        help='Initial query for the algorithm'
    )

    parser.add_argument(
        '--parallel',
        type=bool,
        default=False,
        help='Parallel computing for bootstrapping.'
    )

    args = parser.parse_args()
    return args


def main(args):
    global_state = global_state_initialization(args)
    global_state = load_data(global_state, args)

    # Show the exacted global state
    print(global_state)

    # background info collection
    #print("Original Data: ", global_state.user_data.raw_data)

    if args.debug:
        # Fake statistics for debugging
        global_state.statistics.missingness = False
        global_state.statistics.data_type = "Continuous"
        global_state.statistics.linearity = True
        global_state.statistics.gaussian_error = True
        global_state.statistics.stationary = "non time-series"
        global_state.user_data.processed_data = global_state.user_data.raw_data
        global_state.user_data.knowledge_docs = "This is fake domain knowledge for debugging purposes."
    else:
        global_state = stat_info_collection(global_state)
        global_state = knowledge_info(args, global_state)

    # print(global_state.statistics)

    # Convert statistics to text
    global_state.statistics.description = convert_stat_info_to_text(global_state.statistics)

    print("Preprocessed Data: ", global_state.user_data.processed_data)
    print("Statistics Info: ", global_state.statistics.description)
    print("Knowledge Info: ", global_state.user_data.knowledge_docs)

    # Algorithm selection and deliberation
    filter = Filter(args)
    global_state = filter.forward(global_state)

    reranker = Reranker(args)
    global_state = reranker.forward(global_state)

    programmer = Programming(args)
    global_state = programmer.forward(global_state)

    judge = Judge(global_state, args)
    if global_state.user_data.ground_truth is not None:
        print("Original Graph: ", global_state.results.converted_graph)
        print("Mat Ground Truth: ", global_state.user_data.ground_truth)
        global_state.results.metrics = judge.evaluation(global_state)
        print(global_state.results.metrics)

    global_state = judge.forward(global_state)

    if global_state.user_data.ground_truth is not None:
        print("Revised Graph: ", global_state.results.revised_graph)
        print("Mat Ground Truth: ", global_state.user_data.ground_truth)
        global_state.results.revised_metrics = judge.evaluation(global_state)
        print(global_state.results.revised_metrics)

    #############EDA###################
    my_eda = EDA(global_state)
    my_eda.generate_eda()
    #############Visualization###################
    my_visual = Visualization(global_state)
    # Plot True Graph
    if global_state.user_data.ground_truth is not None:
        pos_true = my_visual.plot_pdag(global_state.user_data.ground_truth, 'true_graph.pdf')
    # Plot Initial Graph
    pos_raw = my_visual.plot_pdag(global_state.results.raw_result, 'initial_graph.pdf')
    # Plot Revised Graph
    pos_new = my_visual.plot_pdag(global_state.results.revised_graph, 'revised_graph.pdf')
    # Plot Bootstrap Heatmap
    boot_heatmap_path = my_visual.boot_heatmap_plot()

    ################################

    # algorithm selection process
    '''
    round = 0
    flag = False

    while round < args.max_iterations and flag == False:
        code, results = programmer.forward(preprocessed_data, algorithm, hyper_suggest)
        flag, algorithm_setup = judge(preprocessed_data, code, results, statistics_dict, algorithm_setup, knowledge_docs)
    '''

    #############Report Generation###################
    my_report = Report_generation(global_state, args)
    report = my_report.generation()
    my_report.save_report(report, save_path=global_state.user_data.output_report_dir)
    ################################



if __name__ == '__main__':
    args = parse_args()
    main(args)<|MERGE_RESOLUTION|>--- conflicted
+++ resolved
@@ -23,7 +23,7 @@
     parser.add_argument(
         '--data-file',
         type=str,
-<<<<<<< HEAD
+        default="data/simulation/simulated_data/20241025_225531_Linear-Gaussian_id_0_nodes5_samples2500",
         default="dataset/DWD",
         help='Path to the input dataset file (e.g., CSV format or directory location)'
     )
@@ -44,12 +44,6 @@
         help='Directory to save the output graph'
     )
 
-=======
-        default="data/simulation/simulated_data/20241025_225531_Linear-Gaussian_id_0_nodes5_samples2500",
-        help='Path to the input dataset file (e.g., CSV format or directory location)'
-    )
-
->>>>>>> 85d38164
     # OpenAI Settings
     parser.add_argument(
         '--organization',
