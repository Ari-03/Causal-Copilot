# Kun Zhou Implemented
from data.simulation.simulation import SimulationManager
from preprocess.dataset import load_data, statics_info, knowledge_info
from algorithm.filter import Filter
from algorithm.program import Programming
from algorithm.rerank import Reranker
from postprocess.judge import Judge

import json
import argparse


def parse_args():
    parser = argparse.ArgumentParser(description='Causal Learning Tool for Data Analysis')

    # Input data file
    parser.add_argument(
        '--data-file',
        type=str,
<<<<<<< HEAD
        default="simulated_data/20240918_224140_base_nodes4_samples1000",
=======
        default="data/20240918_224140_base_nodes10_samples2000/base_data.csv",
>>>>>>> e519ffc1
        help='Path to the input dataset file (e.g., CSV format)'
    )

    # Input data file of Ground Truth
    parser.add_argument(
        '--ground-truth',
        type=str,
        default="data/20240918_224140_base_nodes10_samples2000/base_graph.npy",
        help='Path to the ground truth matrix (e.g., CSV format)'
    )

    # Target variable
    parser.add_argument(
        '--target-variable',
        type=str,
        help='Name of the target variable in the dataset'
    )

    # Covariates or features
    parser.add_argument(
        '--features',
        type=str,
        nargs='+',
        help='List of feature names to include in the analysis'
    )

    # Causal model selection
    parser.add_argument(
        '--model',
        type=str,
        choices=['linear_regression', 'propensity_score_matching', 'causal_forest', 'do_calculus'],
        help='Causal inference model to use for the analysis'
    )

    # Hyperparameters for the model
    parser.add_argument(
        '--hyperparameters',
        type=str,
        help='JSON string or path to JSON file containing hyperparameters for the chosen model'
    )

    # Output file for results
    parser.add_argument(
        '--output-file',
        type=str,
        default='results.txt',
        help='File path to save the analysis results'
    )

    # Data preprocessing options
    parser.add_argument(
        '--normalize',
        action='store_true',
        help='Apply normalization to the dataset'
    )
    parser.add_argument(
        '--impute-missing',
        action='store_true',
        help='Impute missing values in the dataset'
    )

    # Data Preprocess Hyper-parameters
    parser.add_argument(
        '--ratio',
        type=float,
        default=0.5,
        help=''
    )
    parser.add_argument(
        '--ts',
        type=bool,
        default=False,
        help=''
    )
    parser.add_argument(
        '--num_test',
        type=int,
        default=100,
        help=''
    )
    # Verbosity level
    parser.add_argument(
        '--alpha',
        type=float,
        default=0.1,
        help='Enable verbose output during analysis'
    )

    # Postprocess options
    parser.add_argument(
        '--boot_num',
        type=int,
        default=100,
        help='Number of bootstrap iterations'
    )

    # Max Deliberation Round
    parser.add_argument(
        '--max-iterations',
        type=int,
        default=10,
        help='The maximum number of iterations to run the algorithm'
    )

    # OpenAI Settings
    parser.add_argument(
        '--organization',
        type=str,
        default="org-5NION61XDUXh0ib0JZpcppqS",
        help='Organization ID'
    )

    parser.add_argument(
        '--project',
        type=str,
        default="proj_Ry1rvoznXAMj8R2bujIIkhQN",
        help='Project ID'
    )

    parser.add_argument(
        '--apikey',
        type=str,
        default="sk-l4ETwy_5kOgNvt5OzHf_YtBevR1pxQyNrlW8NRNPw2T3BlbkFJdKpqpbcDG0IhInYcsS3CXdz_EMHkJO7s1Bo3e4BBcA",
        help='API Key'
    )

    parser.add_argument(
        '--simulation_mode',
        type=str,
        default="online",
        help='Simulation mode: online or offline'
    )

    parser.add_argument(
        '--debug',
        action='store_true',
        help='Enable debugging mode'
    )

    args = parser.parse_args()
    return args


def main():
    args = parse_args()
    if args.simulation_mode == "online":
        simulation_manager = SimulationManager(args)
        config, data, graph = simulation_manager.generate_dataset()
    elif args.simulation_mode == "offline":
        config, data, graph = load_data(args.data_file)
    else:
        raise ValueError("Invalid simulation mode. Please choose 'online' or 'offline'.")

    # background info collection
    print("Original Data: ", data)
    
    if args.debug:
        # Fake statistics_dict and knowledge_docs for debugging
        statistics_dict = {
            "Missingness": False,
            "Data Type": "Continuous",
            "Linearity": True,
            "Gaussian Error": True,
            "Stationary": "non time-series"
        }
        statistics_dict = json.dumps(statistics_dict, indent=4)
        preprocessed_data = data  # For simplicity, use original data
        knowledge_docs = ["This is fake domain knowledge for debugging purposes."]
    else:
        statistics_dict, preprocessed_data = statics_info(args, data)
        knowledge_docs = knowledge_info(args, preprocessed_data)
    
    print("Preprocessed Data: ", preprocessed_data)
    print("Statics Info: ", statistics_dict)
    print("Knowledge Info: ", knowledge_docs)

    # algorithm selection and deliberation initialization
    filter = Filter(args)
    algo_candidates = filter.forward(preprocessed_data, statistics_dict)
    print(algo_candidates)

    reranker = Reranker(args)
    algorithm, hyper_suggest = reranker.forward(preprocessed_data, algo_candidates, statistics_dict, knowledge_docs)
    print(algorithm)
    print(hyper_suggest)

    #algorithm = 'GES'
    #hyper_suggest = {'score_func': 'local_score_CV_general', 'maxP': 5}
    programmer = Programming(args)
    code, results = programmer.forward(preprocessed_data, algorithm, hyper_suggest)
    print(results)

    judge = Judge(args)
    flag, _, boot_probability, revised_graph = judge.forward(preprocessed_data, results, algorithm, hyper_suggest, knowledge_docs)
    #print(flag)
    #print(boot_probability)

    mat_ground_truth = load_data(args.ground_truth)
    print("Revised Graph: ", revised_graph)
    print("Math Ground Truth: ", mat_ground_truth)
    shd, precision, recall, f1 = judge.evaluation(revised_graph, mat_ground_truth)
    print(shd, precision, recall, f1)

    # algorithm selection process
    '''
    round = 0
    flag = False

    while round < args.max_iterations and flag == False:
        code, results = programmer.forward(preprocessed_data, algorithm, hyper_suggest)
        flag, algorithm_setup = judge(preprocessed_data, code, results, statistics_dict, algorithm_setup, knowledge_docs)
    '''

    # judge.report_generation(preprocessed_data, results, statistics_dict, hyper_suggest, knowledge_docs)

if __name__ == '__main__':
    main()<|MERGE_RESOLUTION|>--- conflicted
+++ resolved
@@ -17,11 +17,7 @@
     parser.add_argument(
         '--data-file',
         type=str,
-<<<<<<< HEAD
         default="simulated_data/20240918_224140_base_nodes4_samples1000",
-=======
-        default="data/20240918_224140_base_nodes10_samples2000/base_data.csv",
->>>>>>> e519ffc1
         help='Path to the input dataset file (e.g., CSV format)'
     )
 
