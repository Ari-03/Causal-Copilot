--- conflicted
+++ resolved
@@ -1,3 +1,11 @@
+Available Independence Tests have been implemented:
+    - fisherz
+    - chisq
+    - gsq
+
+
+
+
 - **Fisher's Z (fisherz):**
     - **Description**:
         
@@ -40,7 +48,6 @@
     - **Limitations**:
         - Requires large sample sizes to be effective.
         - May not be as interpretable or straightforward as the Chi-squared test for small sample sizes.
-<<<<<<< HEAD
     - **Time Complexity**: O(n), where n is the number of samples. Similar efficiency to Chi-squared test.
 
 - **Kernel-based (kci)**
@@ -57,8 +64,6 @@
         - Requires careful selection of kernel parameters, which can be challenging without prior knowledge.
     - **Time Complexity**: O(n^3), where n is the number of samples. Significantly slower than other methods, especially for large datasets.
 
-=======
->>>>>>> ef29c64d
 - **Missing-value Fisher's Z Conditional Independence Test (mv_fisherz)**
     - **Description**:
     A variant of the Fisher's Z test designed to handle datasets with missing values. It uses testwise deletion or other correction techniques to adjust for missing data.
