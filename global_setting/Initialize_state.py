--- conflicted
+++ resolved
@@ -6,6 +6,8 @@
 import numpy as np
 import os
 import json
+
+from global_setting.state import GlobalState
 from data.simulation.simulation import SimulationManager
 
 # Update logic and priority of the state initialization
@@ -49,14 +51,7 @@
 class Algorithm:
     selected_algorithm: Optional[str] = None
     selected_reason: Optional[str] = None
-<<<<<<< HEAD
     algorithm_candidates: Optional[Dict] = field(default_factory=dict)
-=======
-    algorithm_candidates: Dict[Dict, Dict[str, Any]] = field(default_factory=dict)
-    algorithm_candidate_name: Optional[str] = None
-    algorithm_candidate_desc: Optional[str] = None
-    algorithm_candidate_just: Optional[str] = None
->>>>>>> c4bdb695
     algorithm_arguments: Dict = field(default_factory=dict)
 
 @dataclass
@@ -79,6 +74,40 @@
     algorithm: Algorithm = field(default_factory=Algorithm)
     results: Results = field(default_factory=Results)
 
+def global_state_initialization(data_path: str, user_query: str = None) -> GlobalState:
+    global_state = GlobalState()
+    global_state.user_data.initial_query = user_query
+    # TODO: initial the state with the exaction information from user query
+
+    return global_state
+
+def load_data(global_state: GlobalState, args: argparse.Namespace):
+    if args.simulation_mode == "online":
+        simulation_manager = SimulationManager(args)
+        config, data, graph = simulation_manager.generate_dataset()
+    elif args.simulation_mode == "offline":
+        if args.data_mode == "simulated":
+            config, data, graph = load_local_data(args.data_file)
+        elif args.data_mode == "real":
+            data = pd.read_csv(args.data_file)
+            graph = None
+        else:
+            raise ValueError("Invalid data mode. Please choose 'real' or 'simulated'.")
+    else:
+        raise ValueError("Invalid simulation mode. Please choose 'online' or 'offline'.")
+    
+    global_state.user_data.raw_data = data
+    global_state.user_data.ground_truth = graph
+
+    # hard-coded heterogeneous and domain index, later would be set by the user query
+    if 'domain_index' in data.columns:
+        if data.nunique(axis=0)['domain_index'] > 1:
+            global_state.statistics.heterogeneous = True
+        else:
+            global_state.statistics.heterogeneous = False
+        global_state.statistics.domain_index = 'domain_index'
+
+    return global_state
 
 def load_local_data(directory: str):
     # Xinyue Wang Implemented
