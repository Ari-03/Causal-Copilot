import matplotlib.pyplot as plt
import seaborn as sns
import numpy as np
import pandas as pd
from openai import OpenAI
import os
from pydantic import BaseModel

def convert_adj_mat(mat):
    # In downstream analysis, we only keep direct edges and ignore all undirected edges
    mat = np.array(mat)
    mat = (mat == 1).astype(int)
    G = mat.T
    return G

def coarsen_continuous_variables(data, cont_confounders, bins=5):
    """
    Coarsen continuous variables into bins for CEM.
    
    :param data: The dataset.
    :param cont_confounders: List of continuous confounder column names.
    :param bins: Number of bins to create for each continuous variable.
    :return: Dataset with coarsened columns.
    """
    for col in cont_confounders:
        if col in data.columns:
            coarsened_col = f'coarsen_{col}'
            #data[coarsened_col] = pd.cut(data[col], bins=bins, labels=False)
            bin_edges = pd.cut(data[col], bins=bins)
            data[coarsened_col] = bin_edges.apply(lambda interval: f"{int(interval.left)}-{int(interval.right)}")
    return data

def plot_hte_dist(hte, fig_path):
    plt.figure(figsize=(16, 12))
    sns.histplot(hte['hte'], bins=30, color=sns.color_palette("muted")[0], kde=True, alpha=0.7)
    plt.axvline(hte['hte'].mean(), color='firebrick', linestyle='--', label='Mean HTE')
    plt.xlabel("Heterogeneous Treatment Effect (HTE)")
    plt.ylabel("Frequency")
    plt.title("Distribution of Heterogeneous Treatment Effects")
    # Save figure
    plt.savefig(fig_path)

def plot_cate_violin(global_state, hte, X_col, fig_path):
    data = global_state.user_data.processed_data.copy()
    cont_X_col = [var for var in X_col if global_state.statistics.data_type_column[var]=='Continuous']
    coarsen_data = coarsen_continuous_variables(data, cont_X_col)
    data = pd.concat([coarsen_data, hte], axis=1)
    X_col = X_col[:6]
    num_groups = len(X_col)
<<<<<<< HEAD
    n_rows = (num_groups + 2) // 3  # Calculate number of rows needed (3 plots per row)
    n_cols = min(3, num_groups)
    fig = plt.figure(figsize=(10*n_cols, 8*n_rows))
    #fig, axes = plt.subplots(1, num_groups, figsize=(12 * num_groups, 8), sharex=False)
    # if num_groups == 1:
    #     axes = [axes]  # Ensure axes is always a list for consistency
   
    for idx, group_col in enumerate(X_col):
        ax = plt.subplot(n_rows, n_cols, idx + 1)
=======
    fig, axes = plt.subplots(1, num_groups, figsize=(16 * num_groups, 10), sharex=False)
    if num_groups == 1:
        axes = [axes]  # Ensure axes is always a list for consistency

    for ax, group_col in zip(axes, X_col):
>>>>>>> a5f4d9d4
        if group_col in cont_X_col:
            x=f'coarsen_{group_col}'
        else:
            x=group_col
        palette = sns.color_palette("Blues", n_colors=len(data[x].unique()))
        sns.violinplot(x=x, y='hte', data=data, ax=ax, 
                       inner="quartile", density_norm="width", 
                       hue=x, legend=False, palette=palette)
        # Customize the subplot
        ax.set_title(f"CATE Distribution by {group_col.capitalize()}", fontweight='bold', fontsize=18)
        ax.set_xlabel('')
        ax.set_ylabel("CATE", fontsize=18)
        ax.tick_params(axis='x', which='major', labelsize=18)   
        ax.tick_params(axis='y', which='major', labelsize=18)  
        ax.grid(True)
    # Adjust layout to prevent overlap
    plt.tight_layout()
    plt.savefig(fig_path)

def plot_cate_bars_by_group(cate_result, fig_path):
    # Limit to first 6 keys
    if len(cate_result) > 6:
        cate_result = dict(list(cate_result.items())[:6])
    colors = sns.color_palette("Blues", 12)
    n_groups = len(cate_result)
    n_rows = (n_groups + 2) // 3  # Calculate number of rows needed (3 plots per row)
    n_cols = min(3, n_groups)
    fig = plt.figure(figsize=(10*n_cols, 8*n_rows))
    for idx, group in enumerate(cate_result.keys()):
        ax = plt.subplot(n_rows, n_cols, idx + 1)
        # Create bar plot for each group
        sns.barplot(x=cate_result[group].index, y=cate_result[group].values, 
                    palette=colors[2:len(cate_result[group])+2])
        plt.title(f"CATE - {group}", fontweight='bold', fontsize=18)
        ax.tick_params(axis='x', which='major', labelsize=18)   
        ax.tick_params(axis='y', which='major', labelsize=18)   
        plt.xlabel("")
        #plt.ylabel("CATE")
    fig.subplots_adjust(left=0, right=1, bottom=0, top=1)
    plt.tight_layout()
    plt.savefig(fig_path, bbox_inches='tight')
    plt.close()

def generate_density_plot(global_state, data, matched_data, treatment, confounders, title):
    """
    Generate a single density plot with subplots for different confounders.
    Each row corresponds to a confounder, with treated and control groups in separate subplots.
    """
    sns.set_style("darkgrid")  
    confounders = confounders[:3]
    num_confounders = len(confounders)
    fig, axes = plt.subplots(nrows=num_confounders, ncols=2, figsize=(20, 6 * num_confounders))
    
    if num_confounders == 1:
        axes = [axes]  

    for i, confounder in enumerate(confounders):
        # Before Matching (left subplot)
        ax_treated = axes[i][0]
        sns.kdeplot(
            data[data[treatment] == 1][confounder], 
            label='Treated (Unmatched)', 
            color='#409fde', 
            fill=True, 
            alpha=0.3, 
            ax=ax_treated
        )
        sns.kdeplot(
            data[data[treatment] == 0][confounder], 
            label='Control (UnMatched)', 
            color='#f77f3e', 
            fill=True,  
            alpha=0.3,  
            ax=ax_treated
        )
        ax_treated.set_title(f'Before Matching: {confounder}', fontweight='bold', fontsize=16)
        ax_treated.set_xlabel('')
        ax_treated.set_ylabel('Density', fontsize=16)
        ax_treated.legend(fontsize=16)
        ax_treated.grid(True)

        # Control group (right subplot)
        ax_control = axes[i][1]
        sns.kdeplot(
            matched_data[matched_data[treatment] == 1][confounder], 
            label='Treated (matched)', 
            color='#409fde', 
            fill=True,  
            alpha=0.3,  
            ax=ax_control
        )
        sns.kdeplot(
            matched_data[matched_data[treatment] == 0][confounder], 
            label='Control (Matched)', 
            color='#f77f3e', 
            fill=True, 
            alpha=0.3,  
            ax=ax_control
        )
        ax_control.set_title(f'After Matching: {confounder}', fontweight='bold', fontsize=16)
        ax_treated.set_xlabel('')
        #ax_control.set_ylabel('Density', fontsize=16)
        ax_control.legend(fontsize=16)
        ax_control.grid(True)
    plt.tight_layout()

    # Save the density plot
    density_plot_filename = f'density_plot_{title.lower().replace(" ", "_")}.png'
    density_plot_path = os.path.join(global_state.user_data.output_graph_dir, density_plot_filename)
    plt.savefig(density_plot_path, bbox_inches='tight')
    plt.close()
    figs = [density_plot_path]
    return figs

def LLM_parse_query(args, format, prompt, message):
    client = OpenAI(organization=args.organization, project=args.project, api_key=args.apikey)
    if format:
        completion = client.beta.chat.completions.parse(
        model="gpt-4o-mini-2024-07-18",
        messages=[
            {"role": "system", "content": prompt},
            {"role": "user", "content": message},
        ],
        response_format=format,
        )
        parsed_response = completion.choices[0].message.parsed
    else: 
        completion = client.beta.chat.completions.parse(
        model="gpt-4o-mini-2024-07-18",
        messages=[
            {"role": "system", "content": prompt},
            {"role": "user", "content": message},
        ],
        )
        parsed_response = completion.choices[0].message.content
    return parsed_response

def LLM_select_confounders(treatment, key_node, args, data):
    class ConfounderList(BaseModel):
        confounders: list[str]
    prompt = f"""
I'm doing the Treatment Effect Estimation analysis, please identify possible confounders between the treatment and result variables.
Treatment: {treatment}
Result: {key_node}
The confounders must be among these variables: {data.columns}
Only return me with the variable name, do not include anything else.
"""
    parsed_response = LLM_parse_query(args, ConfounderList, 'You are an expert in Causal Discovery.', prompt)
    LLM_confounders = parsed_response.confounders
    return LLM_confounders 

def LLM_select_hte_var(args, treatment, key_node, message, data):
    class HTE_VarList(BaseModel):
            hte_variable: list[str]
    prompt = f"""
I'm doing the Treatment Effect Estimation analysis.
Firstly, identify whether there are heterogeneous variables in this query: {message}
If so, save these variables in the hte_variable list
Otherwise, please identify heterogeneous variables between the treatment and result variables, and save these variables in the hte_variable list
Please limit the number of heterogeneous variables within 5!
Treatment: {treatment}
Result: {key_node}
The heterogeneous variables must be among these variables: {data.columns}
Only return me with the variable name, do not include anything else.
"""
    parsed_response = LLM_parse_query(args, HTE_VarList, 'You are an expert in Causal Discovery.', prompt)
    hte_variables = parsed_response.hte_variable    
    return hte_variables

def check_binary(column):
    unique_values = column.unique()
    treat = max(column)
    control = min(column)
    return len(unique_values) == 2, treat, control<|MERGE_RESOLUTION|>--- conflicted
+++ resolved
@@ -47,7 +47,6 @@
     data = pd.concat([coarsen_data, hte], axis=1)
     X_col = X_col[:6]
     num_groups = len(X_col)
-<<<<<<< HEAD
     n_rows = (num_groups + 2) // 3  # Calculate number of rows needed (3 plots per row)
     n_cols = min(3, num_groups)
     fig = plt.figure(figsize=(10*n_cols, 8*n_rows))
@@ -57,13 +56,6 @@
    
     for idx, group_col in enumerate(X_col):
         ax = plt.subplot(n_rows, n_cols, idx + 1)
-=======
-    fig, axes = plt.subplots(1, num_groups, figsize=(16 * num_groups, 10), sharex=False)
-    if num_groups == 1:
-        axes = [axes]  # Ensure axes is always a list for consistency
-
-    for ax, group_col in zip(axes, X_col):
->>>>>>> a5f4d9d4
         if group_col in cont_X_col:
             x=f'coarsen_{group_col}'
         else:
