--- conflicted
+++ resolved
@@ -754,33 +754,16 @@
 
         print(f"Saving simulated dataset {os.path.join(path, 'simulated_shift_intervention.csv')}")
         shift_samples.to_csv(os.path.join(path, 'simulated_shift_intervention.csv'), index=False)
-<<<<<<< HEAD
         # Boxplot Comparison to summarize distributions
         plt.figure(figsize=(8, 6))
-=======
-
-        # Boxplot Comparison to summarize distributions
-        plt.figure(figsize=(8, 6))
-
->>>>>>> faaf0258
         data_to_plot = [self.data[response_name], shift_samples[response_name]]
         plt.boxplot(data_to_plot, labels=["Observed Data", "Shift Intervention"], patch_artist=True)
         plt.title(f'Shift Intervention Comparison: {response_name}')
         plt.ylabel(response_name)
-<<<<<<< HEAD
         print(f"Saving box-plot comparison plot to {os.path.join(path, 'shift_intervention_boxplot.jpg')}")
         plt.savefig(os.path.join(path, 'shift_intervention_boxplot.jpg'))
         figs_boxplot = os.path.join(path, 'shift_intervention_boxplot.jpg')
         figs.append(figs_boxplot)
-=======
-
-        print(f"Saving box-plot comparison plot to {os.path.join(path, 'shift_intervention_boxplot.jpg')}")
-        plt.savefig(os.path.join(path, 'shift_intervention_boxplot.jpg'))
-
-        figs_boxplot = [os.path.join(path, 'shift_intervention_boxplot.jpg')]
-        figs.append(figs_boxplot)
-
->>>>>>> faaf0258
         return figs, shift_samples
 
 
