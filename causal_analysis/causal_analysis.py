--- conflicted
+++ resolved
@@ -228,14 +228,6 @@
         print("\nIdentified Estimand (DML):")
         print(identified_estimand)
 
-<<<<<<< HEAD
-        # Sensitivity Analysis for the estimation
-        #refutation, figs = self.sensitivity_analysis(outcome, model, identified_estimand, causal_estimate)
-        refutation = None
-        figs = []
-
-        return causal_estimate, p_value, refutation, figs
-=======
     
         # Example default regressors I hard-coded for now.
         #
@@ -263,10 +255,13 @@
         print("\n=== Interpretation Hint ===")
         print("Uses DML with RandomForestRegressor as default for outcome & treatment models.")
         print("============================\n")
-    
-        return causal_estimate, p_value
-    
->>>>>>> c30e146b
+
+        # Sensitivity Analysis for the estimation
+        #refutation, figs = self.sensitivity_analysis(outcome, model, identified_estimand, causal_estimate)
+        refutation = None
+        figs = []
+
+        return causal_estimate, p_value, refutation, figs
 
     def _generate_dowhy_graph(self):
         """
@@ -364,33 +359,6 @@
         figs.append('cate_dist.png')
 
         return hte, hte_lower, hte_upper, figs
-<<<<<<< HEAD
-    
-    def sensitivity_analysis(self, target_node, model, estimand, estimate):
-        # if self.global_state.statistics.linearity:
-        #      simulation_method = "linear-partial-R2"
-        # else:
-        #      simulation_method = "non-parametric-partial-R2",
-
-        # Use the most important factor as the benchmark_common_causes
-        file_exists = os.path.exists(f'{self.global_state.user_data.output_graph_dir}/shap_df.csv')
-        if not file_exists:
-            self.feature_importance(target_node, visualize=False)
-        shap_df = pd.read_csv(f'{self.global_state.user_data.output_graph_dir}/shap_df.csv')
-        max_col = shap_df.mean().idxmax()
-        refute = model.refute_estimate(estimand, estimate,
-                               method_name = "add_unobserved_common_cause",
-                               simulation_method = "non-parametric-partial-R2",
-                               benchmark_common_causes = [max_col],
-                               effect_fraction_on_outcome = [1,2,3]
-                              )
-        plt.savefig(f'{self.global_state.user_data.output_graph_dir}/ate_refutation.png')
-        plt.close()
-        figs = ['ate_refutation.png']
-
-        return refute, figs 
-      
-=======
 
     def counterfactual_estimation(self, treatment_name, response_name, observed_val = None, intervened_treatment = None):
         # observed_val should be a df as the processed data
@@ -475,7 +443,6 @@
     def sensityvity_analysis(self,):
         pass
 
->>>>>>> c30e146b
     def call_LLM(self, format, prompt, message):
         client = OpenAI(organization=self.args.organization, project=self.args.project, api_key=self.args.apikey)
         if format:
@@ -649,9 +616,6 @@
     print("Welcome to the Causal Analysis Demo using the Auto MPG dataset.\n")
     
     analysis = Analysis(global_state, args)
-<<<<<<< HEAD
-    message = "What's the Heterogeneous Treatment Effect of PIP2 on PIP3"
-=======
     message = "The value of PIP3 is abnormal, help me to find which variables cause this anomaly"
 
     # EXAMPLE: Test the new DML method
@@ -674,7 +638,6 @@
     # Testing code to check the above functions replace it appropriately
 
     
->>>>>>> c30e146b
     class InfList(BaseModel):
                 tasks: list[str]
                 descriptions: list[str]
