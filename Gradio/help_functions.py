--- conflicted
+++ resolved
@@ -63,7 +63,6 @@
         parsed_response = completion.choices[0].message.content
     return parsed_response
 
-<<<<<<< HEAD
 def parse_drop_high_miss_query(message, chat_history, download_btn, global_state, REQUIRED_INFO, CURRENT_STAGE):
     class Bool(BaseModel):
         yes_or_no: bool=None
@@ -85,19 +84,6 @@
             chat_history.append((message, "✅ We will not drop important variables with missing values greater than 50%, but it may lead to unreliable result."))
         CURRENT_STAGE = 'impute_smaller_miss_30'
     return chat_history, download_btn, global_state, REQUIRED_INFO, CURRENT_STAGE
-=======
-def parse_intention_query(message, chat_history, download_btn, CURRENT_STAGE):
-    if message.lower() == 'yes':
-        exp_data = True
-        chat_history.append((message, None))
-    elif message.lower() == 'no' or message == '':
-        exp_data = False
-        chat_history.append((message, None))
-    else:
-        chat_history.append((None, "❌ Invalid input, please try again!"))
-        exp_data = None
-    return exp_data, chat_history, download_btn, CURRENT_STAGE
->>>>>>> 4d7b7676
 # process functions
 def sample_size_check(n_row, n_col, chat_history, download_btn, REQUIRED_INFO, CURRENT_STAGE):
     ## Few sample case: must reupload
