import os
import subprocess
from pathlib import Path
from dotenv import load_dotenv

load_dotenv(os.path.join(os.path.dirname(os.path.dirname(__file__)), '.env'))

def init_graphviz():
    # Try apt-get (Debian/Ubuntu) first
    print("Attempting to install Graphviz using apt-get...")
    subprocess.run("apt-get update", shell=True, check=True)
    subprocess.run("apt-get install -y graphviz", shell=True, check=True)

    # Verify installation
    version = subprocess.run("dot -V", shell=True, check=True, 
                           capture_output=True, text=True)
    print(f"Graphviz installed successfully: {version.stderr}")

    # # Add to PATH if needed
    graphviz_paths = ["/usr/local/bin", "/usr/bin"]
    for path in graphviz_paths:
        if os.path.exists(path) and path not in os.environ['PATH']:
            os.environ['PATH'] = f"{os.environ['PATH']}:{path}"

        
def init_latex():
    try:
        # Install TinyTeX
        subprocess.run("wget -qO- 'https://yihui.org/tinytex/install-bin-unix.sh' | sh", shell=True, check=True)
        
        # Add to PATH
        home = os.path.expanduser("~")
        os.environ['PATH'] = f"{os.environ['PATH']}:{home}/.TinyTeX/bin/x86_64-linux"
        
        # Install packages
        subprocess.run(f"{home}/.TinyTeX/bin/x86_64-linux/tlmgr update --self", shell=True, check=True)
        subprocess.run(f"{home}/.TinyTeX/bin/x86_64-linux/tlmgr install latexmk fancyhdr caption booktabs", shell=True, check=True)
        
        print("LaTeX setup completed successfully")
    except Exception as e:
        print(f"LaTeX setup failed: {e}")

def init_causallearn():
    subprocess.run("git submodule update --recursive", shell=True, check=True)

def install_packages():
    subprocess.run("pip install xges=='0.1.6'", shell=True, check=True)
    subprocess.run("pip install numba=='0.59.1'", shell=True, check=True)
    subprocess.run("pip install gcastle", shell=True, check=True)
    subprocess.run("pip install tigramite", shell=True, check=True)
    subprocess.run("pip install lingam=='1.9.1'", shell=True, check=True)
    subprocess.run("pip install CEM_LinearInf", shell=True, check=True)
    subprocess.run("pip install dotenv", shell=True, check=True)
    subprocess.run("pip install dcor", shell=True, check=True)
#Run initialization before importing plumbum
# init_latex()
# init_graphviz()
# init_causallearn()
# install_packages()

import gradio as gr
import pandas as pd
import io
import os
import shutil
from datetime import datetime
import sys
from queue import Queue
import json 
import time 
import traceback
import pickle
import torch
import glob
current_dir = os.path.dirname(os.path.abspath(__file__))
demo_cases_path = os.path.join(current_dir, "demo_cases")
gr.set_static_paths(paths=[Path.cwd().absolute()/"Gradio/public"])

sys.path.append(os.path.dirname(os.path.dirname(os.path.abspath(__file__))))
from Gradio.demo_config import get_demo_config
from global_setting.Initialize_state import global_state_initialization
from preprocess.stat_info_functions import *
from preprocess.dataset import knowledge_info
from preprocess.eda_generation import EDA
from algorithm.filter import Filter
from algorithm.program import Programming
from algorithm.rerank import Reranker
from algorithm.hyperparameter_selector import HyperparameterSelector
from postprocess.judge import Judge
from postprocess.visualization import Visualization, convert_to_edges
from causal_analysis.inference import Analysis
from report.report_generation import Report_generation
from user.discuss import Discussion
from openai import OpenAI
from pydantic import BaseModel
from help_functions import *
from causal_analysis.help_functions import *

print('##########Initialize Global Variables##########')
# Global variables
UPLOAD_FOLDER = "./demo_data"


def update(info, key, value):
    new_info = info.copy()
    new_info[key] = value
    return new_info

#CURRENT_STAGE = 'initial_process'
MAX_CONCURRENT_REQUESTS = 5
MAX_QUEUE_SIZE = 10

# Demo dataset configs
DEMO_DATASETS = {
    "Abalone": {
        "name": "🐚 Real Dataset:Abalone",
        "path": "dataset/Abalone/Abalone.csv",
        "query": "Find causal relationships between physical measurements and age of abalone. The dataset contains numerical measurements of physical characteristics.",
    },
    "Sachs": {
        "name": "🧬 Real Dataset: Sachs",
        "path": "dataset/sachs/sachs.csv", 
        "query": "Discover causal relationships between protein signaling molecules. The data contains flow cytometry measurements of proteins and phospholipids."
    },
    "CCS Data": {
        "name": "📊 Real Dataset: CCS Data",
        "path": "dataset/CCS_Data/CCS_Data.csv",
        "query": "Analyze causal relationships between variables in the CCS dataset. The data contains multiple continuous variables."
    },
    "Earth Quakes": {
        "name": "🏚️ Real Dataset: Earth Quakes (Time-Series)", 
        "path": "dataset/earthquakes/earthquakes.csv",
        "query": "This is a Time-Series dataset, investigate causal factors affecting number of deaths. The data contains multiple continuous variables."
    },
    "Online Shop": {
        "name": "🛍️ Real Dataset: Online Shop (Time-Series)",
        "path": "dataset/onlineshop/2021online_shop.csv",
        "query": "This is a Time-Series dataset, Please discover the causal structure of different factors and profits."
    },
    "Linear_Gaussian": {
        "name": "🟦 Simulated Data: Linear Gaussian",
        "path": "dataset/Linear_Gaussian/Linear_Gaussian_data.csv",
        "query": "The data follows linear relationships with Gaussian noise. Please discover the causal structure."
    },
    "Linear_Nongaussian": {
        "name": "🟩 Simulated Data: Linear Non-Gaussian",
        "path": "dataset/Linear_Nongaussian/Linear_Nongaussian_data.csv", 
        "query": "The data follows linear relationships with non-Gaussian noise. Please discover the causal structure."
    }
}


def upload_file(file, REQUIRED_INFO):
    # TODO: add more complicated file unique ID handling
    date_time = datetime.now().strftime("%Y%m%d_%H%M%S")
    os.makedirs(os.path.join(UPLOAD_FOLDER, date_time, os.path.basename(file.name).replace('.csv', '')), exist_ok=True)

    target_path = os.path.join(UPLOAD_FOLDER, date_time, os.path.basename(file.name).replace('.csv', ''),
                               os.path.basename(file.name))
    REQUIRED_INFO = update(REQUIRED_INFO, 'target_path', target_path)
    output_dir = os.path.join(UPLOAD_FOLDER, date_time, os.path.basename(file.name).replace('.csv', ''))
    REQUIRED_INFO = update(REQUIRED_INFO, 'output_dir', output_dir)
    shutil.copy(file.name, target_path)
    return REQUIRED_INFO

def handle_file_upload(file, REQUIRED_INFO, CURRENT_STAGE, chatbot, file_upload_btn, download_btn):
    chatbot = chatbot.copy()
    try:
        if file.name.endswith('.csv'):
            df = pd.read_csv(file.name)
            REQUIRED_INFO = upload_file(file, REQUIRED_INFO)
            REQUIRED_INFO = update(REQUIRED_INFO, 'data_uploaded', True)
            CURRENT_STAGE = 'initial_process'
            bot_message = (f"✅ Successfully loaded CSV file with {len(df)} rows and {len(df.columns)} columns! \n"
                           "🤔 Please follow the guidances above for your initial query. \n"
                           "✨ It would be super helpful if you can include more relevant information, e.g., background/context/prior/statistical information!")
        else:
            bot_message = "❌ Please upload a CSV file."
        chatbot.append((None, bot_message))
        return REQUIRED_INFO, CURRENT_STAGE, chatbot, file_upload_btn, download_btn

    except Exception as e:
        error_message = f"❌ Error loading file: {str(e)}"
        chatbot.append((None, error_message))
        return chatbot, file_upload_btn, download_btn

def process_message(message, args, global_state, REQUIRED_INFO, CURRENT_STAGE, chat_history, download_btn):
    REQUIRED_INFO = update(REQUIRED_INFO, 'processing', True)
    # initial_process -> check sample size -> check missingness ratio and drop -> check correlation and drop -> check dimension and drop ->
    # stat analysis and algorithm -> user edit edges -> report generation
    try:
        if CURRENT_STAGE == 'initial_process':    
            print('check data upload')
            if not REQUIRED_INFO['data_uploaded']:
                chat_history.append((message, "Please upload your dataset first before proceeding."))
                yield args, global_state, REQUIRED_INFO, CURRENT_STAGE, chat_history, download_btn
            else:
                # Initialize config
                config = get_demo_config()
                config.data_file = REQUIRED_INFO['target_path']
                args.data_file = REQUIRED_INFO['target_path']
                for key, value in config.__dict__.items():
                    setattr(args, key, value)
                print('check initial query')
                config.initial_query = message
                chat_history, download_btn, REQUIRED_INFO, CURRENT_STAGE, args = process_initial_query(message, chat_history, download_btn, args, REQUIRED_INFO, CURRENT_STAGE)
                yield args, global_state, REQUIRED_INFO, CURRENT_STAGE, chat_history, download_btn
                if not REQUIRED_INFO['initial_query']:
                    return args, global_state, REQUIRED_INFO, CURRENT_STAGE, chat_history, download_btn
    
            # Initialize global state
            if REQUIRED_INFO['data_uploaded'] and REQUIRED_INFO['initial_query']:
                print('strart analysis')
                global_state = global_state_initialization(args)
                global_state.user_data.initial_query = message
                # Load data
                global_state.user_data.raw_data = pd.read_csv(REQUIRED_INFO['target_path'])
                global_state.user_data.raw_data.columns = [col.replace(' ', '_') for col in global_state.user_data.raw_data.columns]
                global_state.user_data.selected_features = global_state.user_data.raw_data.columns
                global_state.user_data.processed_data = global_state.user_data.raw_data
                if len(global_state.user_data.raw_data.columns) > 20:
                    chat_history.append((None, f"Do you have any important features you'd like us to focus on? "
                                            "These features will be prioritized and visualized in the upcoming analysis.\n\n"
                                            "Here are the features available in your dataset:\n"
                                            f"{', '.join(global_state.user_data.raw_data.columns)}"))
                    CURRENT_STAGE = 'important_feature_selection'
                    yield args, global_state, REQUIRED_INFO, CURRENT_STAGE, chat_history, download_btn
                    return args, global_state, REQUIRED_INFO, CURRENT_STAGE, chat_history, download_btn
                else:
                    chat_history.append((None, "These are all features in your dataset:\n"
                                            f"{', '.join(global_state.user_data.raw_data.columns)}"))
                    yield args, global_state, REQUIRED_INFO, CURRENT_STAGE, chat_history, download_btn
                    CURRENT_STAGE = 'preliminary_check'
                    global_state.user_data.important_features = []
                    
        if CURRENT_STAGE == 'important_feature_selection':
            ##### Collect Important Features #####
            args, global_state, REQUIRED_INFO, CURRENT_STAGE, chat_history, download_btn = parse_important_feature_query(message, chat_history, download_btn, CURRENT_STAGE, args, global_state, REQUIRED_INFO)
            print('important feature selection', global_state.user_data.important_features)
            yield args, global_state, REQUIRED_INFO, CURRENT_STAGE, chat_history, download_btn
            if CURRENT_STAGE != 'preliminary_check':
                return args, global_state, REQUIRED_INFO, CURRENT_STAGE, chat_history, download_btn
        
        if CURRENT_STAGE == 'preliminary_check':
            ##### Generate Preprocessing Table #####
            # Preprocessing - Step 1: Sample size checking
            n_row, n_col = global_state.user_data.raw_data.shape
            chat_history, download_btn, REQUIRED_INFO, CURRENT_STAGE, info = sample_size_check(n_row, n_col, chat_history, download_btn, REQUIRED_INFO, CURRENT_STAGE)
            yield args, global_state, REQUIRED_INFO, CURRENT_STAGE, chat_history, download_btn
            if CURRENT_STAGE != 'meaningful_feature':
                enough_sample = False 
            else:
                enough_sample = True
            # Preprocessing - Step 2: Meaningful Feature Checking
            chat_history, download_btn, global_state, CURRENT_STAGE = meaningful_feature_query(global_state,message,chat_history,download_btn,CURRENT_STAGE)
            yield args, global_state, REQUIRED_INFO, CURRENT_STAGE, chat_history, download_btn
            # Preprocessing - Step 3: Heterogeneity Checking
            chat_history, download_btn, global_state, CURRENT_STAGE = heterogeneity_query(global_state, message,
                                                                                            chat_history,
                                                                                            download_btn,
                                                                                            CURRENT_STAGE, args)
            yield args, global_state, REQUIRED_INFO, CURRENT_STAGE, chat_history, download_btn
            # Preprocessing - Step 4: Accept CPDAG
            global_state.user_data.accept_CPDAG = True
            yield args, global_state, REQUIRED_INFO, CURRENT_STAGE, chat_history, download_btn
            # Preprocessing - Step 5: Missing Value Checking
            np_nan = np_nan_detect(global_state)
            # Preprocessing - Step 6: Remove Constant Features
            global_state = remove_constant(global_state)
            # Preprocessing - Step 7: Correlation Checking
            global_state, drop = correlation_check(global_state)

            tables = "We conduct the following preliminary checks on your dataset: \n"\
            f"""
| Sample size | Meaningful Feature | Heterogeneity | Accept CPDAG | Missing Value | Highly Correlated Features |
|:-----------:|:-------------------:|:-------------:|:------------:|:-------------:|:-------------:|
|{'✅ Enough' if enough_sample else '⚠️ Not Enough'}|{'✅ Yes' if global_state.user_data.meaningful_feature else '🚫 Simulated Data'}|{f'✅ {global_state.statistics.domain_index}' if global_state.statistics.domain_index else '🚫 No'}|{'✅ Accept'}|{'✅ No Missingness' if not np_nan else '⚠️ Missingness'}|{'✅ No Highly Correlated Features' if not global_state.user_data.high_corr_drop_features else '⚠️ Highly Correlated Features'}|
"""
            chat_history.append((None, tables))
            texts = ""
            if not global_state.user_data.meaningful_feature:
                texts += "- No meaningful features are detected in your dataset, we will treat it as a simulated dataset.\n"
            if global_state.statistics.domain_index:
                texts += (
        f"- The dataset is **heterogeneous**, meaning it contains samples collected under different conditions or domains (such as time, location, or experimental setup). "
        f"  → The column **`{global_state.statistics.domain_index}`** is identified as the **domain index**, indicating the domain or environment each sample belongs to.\n"
        "Please note that the domain index is set by LLM, please set 'heterogeneity' to be False if you think it is not heterogeneous.\n"
    )
            if not np_nan:
                texts += "- We have not found NA values in your dataset. If you have the specific value that represents NA like 0, then you can provide it.\n"
            else:
                info, global_state, CURRENT_STAGE = drop_spare_features(chat_history, download_btn, global_state, REQUIRED_INFO, CURRENT_STAGE)
                texts += f"- {info}\n"
            if global_state.user_data.high_corr_drop_features: # group
                # if drop:
                #     texts += f"- We will drop {', '.join(list(set(global_state.user_data.high_corr_drop_features)))} due to the fact that they are highly correlated with other features."
                # else:
                texts += "- The following variables are highly correlated with others: \n"\
                                        f"{', '.join(list(set(global_state.user_data.high_corr_drop_features)))}"
            chat_history.append((None, texts))
            # print('preliminary check', global_state.user_data.selected_features)
            yield args, global_state, REQUIRED_INFO, CURRENT_STAGE, chat_history, download_btn
            if not enough_sample:
                texts += "- " + info 
                chat_history.append((None, texts))
            else:
                modify_prompt = "You can modify the result above following the template below; Otherwise please input 'NO'. \n"\
                                """
<<<<<<< HEAD
    meaningful_feature (True/False): Set to `True` if your dataset contains real, meaningful features. Set to `False` if it's simulated data.
    accept_CPDAG (True/False): Set to `True` to proceed with causal discovery using the CPDAG method.
    heterogeneity (True/False): Set to `True` if your data comes from different domains (e.g. locations, experiments). 
    domain_index (column name/False): Specify the name of the column that indicates the domain (e.g. `hospital_id`, `time_group`). Only set this if `heterogeneity` is `True`.
    missing_value (value/False): If your dataset uses a special value (like 0, -1, or missing) to represent missing data, specify it here. Otherwise, use `False`.
=======
    meaningful_feature: Set to `True` if your dataset contains real, meaningful features. Set to `False` if it's simulated data.
    accept_CPDAG: Set to `True` to proceed with causal discovery using the CPDAG method.
    heterogeneity: Set to `True` if your data comes from different domains (e.g. locations, experiments). 
    domain_index: Specify the name of the column that indicates the domain (e.g. `hospital_id`, `time_group`). Only set this if `heterogeneity` is `True`.
    missing_value: If your dataset uses a special value (like 0, -1, or missing) to represent missing data, specify it here. Otherwise, use `False`.
>>>>>>> 0938b037
                                 """
                chat_history.append((None, modify_prompt))
                CURRENT_STAGE = 'preliminary_feedback'
            yield args, global_state, REQUIRED_INFO, CURRENT_STAGE, chat_history, download_btn
            return args, global_state, REQUIRED_INFO, CURRENT_STAGE, chat_history, download_btn

        if CURRENT_STAGE == 'reupload_dataset':
            chat_history, download_btn, REQUIRED_INFO, upload = parse_reupload_query(message, chat_history, download_btn, REQUIRED_INFO, 'visual_dimension_check')
            yield args, global_state, REQUIRED_INFO, CURRENT_STAGE, chat_history, download_btn
            if upload:
                chat_history.append((None, f"🔄 Press Enter to confirm Reuploading the dataset..."))
                yield args, global_state, REQUIRED_INFO, CURRENT_STAGE, chat_history, download_btn
                return process_message(message, args, global_state, REQUIRED_INFO, CURRENT_STAGE, chat_history, download_btn)
            
        if CURRENT_STAGE == 'preliminary_feedback':
            chat_history.append((message, None)) 
            global_state, text = parse_preliminary_feedback(chat_history, download_btn, global_state, REQUIRED_INFO, CURRENT_STAGE, message)
            print('preliminary_feedback meaningful feature', global_state.user_data.meaningful_feature)
            if text != "":
                chat_history.append((None, text))
            else:
                chat_history.append((None, "✅ We do not receive any feedback from you."))
            CURRENT_STAGE = 'visual_dimension_check'
            yield args, global_state, REQUIRED_INFO, CURRENT_STAGE, chat_history, download_btn

        if CURRENT_STAGE == 'visual_dimension_check':
            ## Preprocess Step 4: Choose Visualization Variables
            # High Dimensional Case: let user choose variables   highlight chosen variables
            # if len(global_state.user_data.processed_data.columns) > 20:
            if len(global_state.user_data.selected_features) > 20:
                if len(global_state.user_data.important_features) > 20 or len(global_state.user_data.important_features) == 0:
                    CURRENT_STAGE = 'variable_selection'
                    if REQUIRED_INFO["interactive_mode"]:
                        chat_history.append((None, "Dimension Checking Summary:\n"\
                                            "💡 There are many variables in your dataset, please follow the template below to choose variables you care about for visualization: \n"
                                                "1. Please seperate each variables with a semicolon and restrict the number within 20; \n"
                                                "2. Please choose among the following variables: \n"
                                                f"{';'.join(global_state.user_data.selected_features)} \n"
                                                "3. Templete: PKA; Jnk; PIP2; PIP3; Mek \n"
                                                "4. If you want LLM help you to decide, please enter 'LLM'."))
                        yield args, global_state, REQUIRED_INFO, CURRENT_STAGE, chat_history, download_btn
                        return args, global_state, REQUIRED_INFO, CURRENT_STAGE, chat_history, download_btn
                    else: 
                        chat_history.append((None, "Dimension Checking Summary:\n"\
                                            "💡 There are many variables in your dataset, we will randomly choose 20 variables among selected important variables to visualize."))
                        yield args, global_state, REQUIRED_INFO, CURRENT_STAGE, chat_history, download_btn
                else: # Only visualize variables user care about
                    chat_history.append((None, "Dimension Checking Summary:\n"\
                                         "💡 Because of the high dimensionality, We will only visualize 20 variables and include variables you care about."))
                    other_variables = list(set(global_state.user_data.selected_features) - (set(global_state.user_data.selected_features)&set(global_state.user_data.important_features)))
                    if global_state.statistics.heterogeneous and global_state.statistics.domain_index is not None:
                        other_variables = [var for var in other_variables if var != global_state.statistics.domain_index]
                    remaining_num = 20 - len(global_state.user_data.important_features)
                    global_state.user_data.visual_selected_features = other_variables[:remaining_num+1]
                    global_state.user_data.visual_selected_features.extend(global_state.user_data.important_features)
                    CURRENT_STAGE = 'knowledge_generation'
                    yield args, global_state, REQUIRED_INFO, CURRENT_STAGE, chat_history, download_btn
            else: 
                global_state.user_data.visual_selected_features = global_state.user_data.selected_features
                chat_history.append((None, "Dimension Checking Summary:\n"\
                                     "💡 The dimension of your dataset is not too large, We will visualize all variables in the dataset."))
                yield args, global_state, REQUIRED_INFO, CURRENT_STAGE, chat_history, download_btn
                CURRENT_STAGE = 'knowledge_generation'
                yield args, global_state, REQUIRED_INFO, CURRENT_STAGE, chat_history, download_btn

        if CURRENT_STAGE == 'variable_selection':
            print('select variable')
            if REQUIRED_INFO["interactive_mode"]:
                chat_history.append((message, None))
                yield args, global_state, REQUIRED_INFO, CURRENT_STAGE, chat_history, download_btn
                if message.upper() == 'LLM' or message == '':
                    var_list, chat_history = LLM_var_selection(message, global_state, chat_history)
                    CURRENT_STAGE = 'knowledge_generation'
                else:
                    var_list, chat_history, download_btn, global_state, REQUIRED_INFO, CURRENT_STAGE = parse_var_selection_query(message, chat_history, download_btn, 'knowledge_generation', args, global_state, REQUIRED_INFO, CURRENT_STAGE)
                # Update the selected variables
                if global_state.statistics.heterogeneous and global_state.statistics.domain_index is not None:
                    var_list = [var for var in var_list if var != global_state.statistics.domain_index]
                global_state.user_data.visual_selected_features = var_list
                yield args, global_state, REQUIRED_INFO, CURRENT_STAGE, chat_history, download_btn
        
        if CURRENT_STAGE == 'knowledge_generation':
            # Knowledge generation
            if args.data_mode == 'real':
                chat_history.append(("🌍 Generate background knowledge based on the dataset you provided...", None))
                yield args, global_state, REQUIRED_INFO, CURRENT_STAGE, chat_history, download_btn
                global_state = knowledge_info(args, global_state)
                # global_state.user_data.knowledge_docs = "This is fake domain knowledge for debugging purposes."
                # global_state.user_data.knowledge_docs_for_user = "This is fake domain knowledge for debugging purposes."
                knowledge_clean = str(global_state.user_data.knowledge_docs_for_user).replace("[", "").replace("]", "").replace('"',"").replace("\\n\\n", "\n\n").replace("\\n", "\n").replace("'", "")
                chat_history.append((None, knowledge_clean))
                yield args, global_state, REQUIRED_INFO, CURRENT_STAGE, chat_history, download_btn
                # if REQUIRED_INFO["interactive_mode"]: 
                #     chat_history.append((None, 'If you have some more background information you want to add, please enter it here! Type No to skip this step. \n'
                #                          'Example Knowledge: Variable A can be the cause for Variable B.'))
                #     CURRENT_STAGE = 'check_user_background'
                #     yield args, global_state, REQUIRED_INFO, CURRENT_STAGE, chat_history, download_btn
                #     return args, global_state, REQUIRED_INFO, CURRENT_STAGE, chat_history, download_btn
                # else:
                CURRENT_STAGE = 'stat_analysis'
            else:
                global_state = knowledge_info(args, global_state)
                CURRENT_STAGE = 'stat_analysis'

        #checks the validity of the user's information
        if CURRENT_STAGE == 'check_user_background':
            message = message.strip()
            if message.lower() == 'no' or message == '':
                CURRENT_STAGE = 'stat_analysis'
            else:
                global_state.user_data.knowledge_docs += message
                chat_history.append((message, "✅ Successfully added your provided information!"))
                time.sleep(0.5)
                CURRENT_STAGE = 'stat_analysis'   

        if CURRENT_STAGE == 'stat_analysis':
            # Statistical Analysis: Time Series
            chat_history.append((None, "Please indicate whether your dataset is Time-Series and set your time lag: \n"\
                                           "1️⃣ Clarify whether it is a Time-Series dataset;\n"\
                                           "2️⃣ If it is a Time-Series dataset, set your time lag  by yourself or input 'default' if you want the time lag to be set automatically;\n"\
                                           "3️⃣ Leave the time_lag as None if it is not a Time-Series dataset.\n"
                                           """
    is_time_series: True/False
    time_lag: [an integer] / default / None
                                           """))
            CURRENT_STAGE = 'ts_check'
            yield args, global_state, REQUIRED_INFO, CURRENT_STAGE, chat_history, download_btn
            return args, global_state, REQUIRED_INFO, CURRENT_STAGE, chat_history, download_btn
        
        if CURRENT_STAGE == 'ts_check':
            chat_history.append((message, None))
            yield args, global_state, REQUIRED_INFO, CURRENT_STAGE, chat_history, download_btn
            chat_history, download_btn, global_state, REQUIRED_INFO, CURRENT_STAGE = parse_ts_query(message, chat_history, download_btn, global_state, REQUIRED_INFO, CURRENT_STAGE)
            yield args, global_state, REQUIRED_INFO, CURRENT_STAGE, chat_history, download_btn

        if CURRENT_STAGE == 'ts_check_done':
            chat_history.append(
                (f"📈 Run statistical analysis on Dataset {REQUIRED_INFO['target_path'].split('/')[-1].replace('.csv', '')}...", None))
            yield args, global_state, REQUIRED_INFO, CURRENT_STAGE, chat_history, download_btn

            user_linear = global_state.statistics.linearity
            user_gaussian = global_state.statistics.gaussian_error
            # print('stat_analysis', global_state.user_data.selected_features)
            global_state = stat_info_collection(global_state)
            print('stat_analysis', global_state.user_data.processed_data.columns)
            print('stat_analysis', global_state.user_data.selected_features)
            global_state.statistics.description = convert_stat_info_to_text(global_state.statistics)

            if global_state.statistics.data_type == "Continuous":
                if user_linear is None:
                    chat_history.append(("✍️ Generate residuals plots ...", None))
                    yield args, global_state, REQUIRED_INFO, CURRENT_STAGE, chat_history, download_btn
                    chat_history.append((None, (f'{global_state.user_data.output_graph_dir}/residuals_plot.jpg',)))
                    yield args, global_state, REQUIRED_INFO, CURRENT_STAGE, chat_history, download_btn
                if user_gaussian is None:
                    chat_history.append(("✍️ Generate Q-Q plots ...", None))
                    yield args, global_state, REQUIRED_INFO, CURRENT_STAGE, chat_history, download_btn
                    chat_history.append((None, (f'{global_state.user_data.output_graph_dir}/qq_plot.jpg',)))
                    yield args, global_state, REQUIRED_INFO, CURRENT_STAGE, chat_history, download_btn

            chat_history.append((None, global_state.statistics.description))
            yield args, global_state, REQUIRED_INFO, CURRENT_STAGE, chat_history, download_btn
            if REQUIRED_INFO["interactive_mode"]:
                info = 'Here we just finished statistical Analysis for the dataset! Please enter anything you want to correct! Or type NO to skip this step.\n'
                if global_state.statistics.time_series:
                    info += """
                    Template:
                    linearity: True/False
                    gaussian_error: True/False
                    """
                else:
                    info += """
                    Template:
                    linearity: True/False
                    gaussian_error: True/False
                    heterogeneous: True/False
                    domain_index: variable name of your domain index
                    """
                chat_history.append((info, None))
                
                CURRENT_STAGE = 'check_user_feedback'
                yield args, global_state, REQUIRED_INFO, CURRENT_STAGE, chat_history, download_btn
                return args, global_state, REQUIRED_INFO, CURRENT_STAGE, chat_history, download_btn
            else:
                CURRENT_STAGE = 'eda_generation'
               
        #  process the user feedback
        if CURRENT_STAGE == 'check_user_feedback':
            chat_history.append((message, None))
            yield args, global_state, REQUIRED_INFO, CURRENT_STAGE, chat_history, download_btn
            message = message.strip()
            if message.lower() == 'no' or message == '':
                    CURRENT_STAGE = 'eda_generation'
            else:
                with open('global_setting/state.py', 'r') as file:
                    file_content = file.read()
                prompt = f"""
                I need to update variables in the Statistics class in the provided file according to user's input. 
                Help me to identify which variables need to be updated and save it in a json.
                If no changes are required or the input is not valid, return an empty dictionary.
                The keys in the json should be the variable names, and the values should be the new values. 
                Only return a json that can be parsed directly, do not include ```json
                message: {message} 
                file: {file_content}
                """
                parsed_response = LLM_parse_query(args, None, prompt, message)
                try:
                    changes = json.loads(parsed_response)
                    for key, value in changes.items():
                        if hasattr(global_state.statistics, key):
                            setattr(global_state.statistics, key, value)
                        else:
                            print(f"Warning: Statistics has no attribute '{key}'")
                    global_state.statistics.description = convert_stat_info_to_text(global_state.statistics)
                    print(global_state.statistics)
                    print(global_state.statistics.description)
                except RuntimeError as e:
                    print(e)
                    chat_history.append(None, "That information may not be correct, please try again or type Quit to skip.")
                    return args, global_state, REQUIRED_INFO, CURRENT_STAGE, chat_history, download_btn

                CURRENT_STAGE = 'eda_generation'
                chat_history.append((None, "✅ Successfully updated the settings according to your need!"))
            yield args, global_state, REQUIRED_INFO, CURRENT_STAGE, chat_history, download_btn

        if CURRENT_STAGE == 'eda_generation':
            # EDA Generation
            chat_history.append(("🔍 Run exploratory data analysis...", None))
            yield args, global_state, REQUIRED_INFO, CURRENT_STAGE, chat_history, download_btn
            print('eda_generation', global_state.user_data.processed_data.columns)
            print('eda_generation', global_state.user_data.selected_features)
            my_eda = EDA(global_state)
            my_eda.generate_eda()
            if global_state.statistics.time_series:
                chat_history.append((None, (f'{global_state.user_data.output_graph_dir}/eda_lag_correlation.jpg',)))
                # chat_history.append((None, (f'{global_state.user_data.output_graph_dir}/eda_ts_diagnostics.jpg',)))
                matching_ts_diagnostics_files = glob.glob(f"{global_state.user_data.output_graph_dir}/eda_ts_diagnostics_*")
                for file in matching_ts_diagnostics_files:
                    chat_history.append((None, (file,)))
            else:
                chat_history.append((None, (f'{global_state.user_data.output_graph_dir}/eda_corr.jpg',)))
                chat_history.append((None, (f'{global_state.user_data.output_graph_dir}/eda_additional.jpg',)))
                chat_history.append((None, (f'{global_state.user_data.output_graph_dir}/eda_dist.jpg',)))
            yield args, global_state, REQUIRED_INFO, CURRENT_STAGE, chat_history, download_btn
            CURRENT_STAGE = 'algo_selection'

        if CURRENT_STAGE == 'algo_selection':    
        # Algorithm Selection
            if global_state.algorithm.selected_algorithm is None:
                chat_history.append(("🤖 Select optimal causal discovery algorithm and its hyperparameter...", None))
                yield args, global_state, REQUIRED_INFO, CURRENT_STAGE, chat_history, download_btn
                filter = Filter(args)
                global_state = filter.forward(global_state)
                reranker = Reranker(args)
                global_state = reranker.forward(global_state)
                chat_history.append((None, f"✅ Selected algorithm: {global_state.algorithm.selected_algorithm}"))
                alg_reason = global_state.algorithm.algorithm_candidates[global_state.algorithm.selected_algorithm]
                global_state.algorithm.selected_reason = \
                    (
                    f"\n\n{alg_reason['description']}\n\n"
                    f"\n{alg_reason['justification']}"
                )
                chat_history.append((None, f"🤔 Algorithm selection reasoning: {global_state.algorithm.selected_reason}"))
                yield args, global_state, REQUIRED_INFO, CURRENT_STAGE, chat_history, download_btn

                if REQUIRED_INFO["interactive_mode"]:
                    CURRENT_STAGE = 'user_algo_selection'
                    from Gradio.algo_context import TABULAR_CUDA, TABULAR_CPU, TS
                    if global_state.statistics.time_series: 
                        chat_history.append((None, TS))
                    else:
                        if torch.cuda.is_available():
                            chat_history.append((None, TABULAR_CUDA))
                        else:
                            chat_history.append((None, TABULAR_CPU))
                    yield args, global_state, REQUIRED_INFO, CURRENT_STAGE, chat_history, download_btn
                    return args, global_state, REQUIRED_INFO, CURRENT_STAGE, chat_history, download_btn
                else:           
                    CURRENT_STAGE = 'hyperparameter_selection'     
            else:
                chat_history.append((None, f"✅ Selected algorithm: {global_state.algorithm.selected_algorithm}"))
                chat_history.append(
                    ("🤖 Select optimal hyperparameter for your selected causal discovery algorithm...", None))
                CURRENT_STAGE = 'hyperparameter_selection'  
                yield args, global_state, REQUIRED_INFO, CURRENT_STAGE, chat_history, download_btn

        if CURRENT_STAGE == 'user_algo_selection': 
            if global_state.statistics.time_series:
                permitted_algo_list = ['PCMCI', 'DYNOTEARS', 'NTSNOTEARS', 'VARLiNGAM'] 
            else:
                if torch.cuda.is_available():
                    permitted_algo_list= ['PC', 'PCParallel', 'AcceleratedPC', 'FCI', 'CDNOD', 'AcceleratedCDNOD',
                                    'InterIAMB', 'BAMB', 'HITONMB', 'IAMBnPC', 'MBOR',
                                    'GES', 'FGES', 'XGES', 'GRaSP',
                                    'GOLEM', 'CALM', 'CORL', 'NOTEARSLinear', 'NOTEARSNonlinear',
                                    'DirectLiNGAM', 'AcceleratedLiNGAM', 'ICALiNGAM']
                else:
                    permitted_algo_list= ['PC', 'PCParallel', 'FCI', 'CDNOD',
                                    'InterIAMB', 'BAMB', 'HITONMB', 'IAMBnPC', 'MBOR',
                                    'GES', 'FGES', 'XGES', 'GRaSP',
                                    'GOLEM', 'CALM', 'CORL', 'NOTEARSLinear', 'NOTEARSNonlinear',
                                    'DirectLiNGAM', 'ICALiNGAM']
                
            if REQUIRED_INFO["interactive_mode"]:
                chat_history.append((message, None))
                yield args, global_state, REQUIRED_INFO, CURRENT_STAGE, chat_history, download_btn
                global_state, chat_history, CURRENT_STAGE = parse_algo_selection(message, global_state, chat_history)
                yield args, global_state, REQUIRED_INFO, CURRENT_STAGE, chat_history, download_btn
                if CURRENT_STAGE != 'hyperparameter_selection':
                    return args, global_state, REQUIRED_INFO, CURRENT_STAGE, chat_history, download_btn
                    
        if CURRENT_STAGE == 'hyperparameter_selection':  
<<<<<<< HEAD
=======
            # filter = Filter(args)
            # global_state = filter.forward(global_state)
            # reranker = Reranker(args)
>>>>>>> 0938b037
            hp_selector = HyperparameterSelector(args)
            global_state = hp_selector.forward(global_state)
            hyperparameter_text, global_state = generate_hyperparameter_text(global_state)
            chat_history.append(
                (None,
                f"📖 Hyperparameters for the selected algorithm {global_state.algorithm.selected_algorithm}: \n\n {hyperparameter_text}"))
            yield args, global_state, REQUIRED_INFO, CURRENT_STAGE, chat_history, download_btn

            if REQUIRED_INFO["interactive_mode"]:
                CURRENT_STAGE = 'user_param_selection'
                chat_history = prepare_hyperparameter_text(global_state, chat_history)
                yield args, global_state, REQUIRED_INFO, CURRENT_STAGE, chat_history, download_btn
                return args, global_state, REQUIRED_INFO, CURRENT_STAGE, chat_history, download_btn
            else:           
                CURRENT_STAGE = 'algo_running'  

        if CURRENT_STAGE == 'user_param_selection':  
            
            if REQUIRED_INFO["interactive_mode"]:
                chat_history.append((message, None))
                yield args, global_state, REQUIRED_INFO, CURRENT_STAGE, chat_history, download_btn
                chat_history, download_btn, global_state, REQUIRED_INFO, CURRENT_STAGE = parse_hyperparameter_query(args, message, chat_history, download_btn, global_state, REQUIRED_INFO, CURRENT_STAGE)
                yield args, global_state, REQUIRED_INFO, CURRENT_STAGE, chat_history, download_btn
                if CURRENT_STAGE != 'algo_running':
                    return args, global_state, REQUIRED_INFO, CURRENT_STAGE, chat_history, download_btn
        
        # Causal Discovery
        if CURRENT_STAGE == 'algo_running':   
            chat_history.append(("🔄 Run causal discovery algorithm...", None))
            yield args, global_state, REQUIRED_INFO, CURRENT_STAGE, chat_history, download_btn
            programmer = Programming(args)
            global_state = programmer.forward(global_state)
            CURRENT_STAGE = 'initial_graph'
        # Visualization for Initial Graph
        if CURRENT_STAGE == 'initial_graph':  
            chat_history.append(("📊 Generate causal graph visualization...", None))
            yield args, global_state, REQUIRED_INFO, CURRENT_STAGE, chat_history, download_btn
            my_visual_initial = Visualization(global_state)
            if global_state.results.raw_pos is None:
                data_idx = [global_state.user_data.processed_data.columns.get_loc(var) for var in global_state.user_data.visual_selected_features]
                print(global_state.results.converted_graph)
                pos = my_visual_initial.get_pos(global_state.results.converted_graph[data_idx, :][:, data_idx])
                global_state.results.raw_pos = pos
            # if global_state.user_data.ground_truth is not None:
            #     my_visual_initial.plot_pdag(global_state.user_data.ground_truth, f'{global_state.algorithm.selected_algorithm}_true_graph.jpg', global_state.results.raw_pos)
            #     my_visual_initial.plot_pdag(global_state.user_data.ground_truth, f'{global_state.algorithm.selected_algorithm}_true_graph.pdf', global_state.results.raw_pos)
            #     chat_history.append((None, (f'{global_state.user_data.output_graph_dir}/{global_state.algorithm.selected_algorithm}_true_graph.jpg',)))
            #     yield args, global_state, REQUIRED_INFO, CURRENT_STAGE, chat_history, download_btn 
            if global_state.statistics.time_series:
                if global_state.results.lagged_graph is not None:
                    print('lagged graph', global_state.results.lagged_graph)
                    my_visual_initial.plot_lag_pdag(global_state.results.lagged_graph, val_matrix=None, save_path=f'{global_state.algorithm.selected_algorithm}_timelag_graph.jpg')
                    my_visual_initial.plot_lag_pdag(global_state.results.lagged_graph, val_matrix=None, save_path=f'{global_state.algorithm.selected_algorithm}_timelag_graph.pdf')
                    chat_history.append((None, (f'{global_state.user_data.output_graph_dir}/{global_state.algorithm.selected_algorithm}_timelag_graph.jpg',)))
                    yield args, global_state, REQUIRED_INFO, CURRENT_STAGE, chat_history, download_btn
                else:
                    print('lagged graph is None')
            if global_state.results.converted_graph is not None:
                my_visual_initial.plot_pdag(global_state.results.converted_graph, f'{global_state.algorithm.selected_algorithm}_initial_graph.jpg', global_state.results.raw_pos)
                my_visual_initial.plot_pdag(global_state.results.converted_graph, f'{global_state.algorithm.selected_algorithm}_initial_graph.pdf', global_state.results.raw_pos)
                chat_history.append((None, (f'{global_state.user_data.output_graph_dir}/{global_state.algorithm.selected_algorithm}_initial_graph.jpg',)))
                yield args, global_state, REQUIRED_INFO, CURRENT_STAGE, chat_history, download_btn
                my_report = Report_generation(global_state, args)
                global_state.results.raw_edges = convert_to_edges(global_state.algorithm.selected_algorithm, global_state.user_data.processed_data.columns, global_state.results.converted_graph)
                global_state.logging.graph_conversion['initial_graph_analysis'] = my_report.graph_effect_prompts()
                analysis_clean = global_state.logging.graph_conversion['initial_graph_analysis'].replace('"',"").replace("\\n\\n", "\n\n").replace("\\n", "\n").replace("'", "")
                print(analysis_clean)
                chat_history.append((None, analysis_clean))
                yield args, global_state, REQUIRED_INFO, CURRENT_STAGE, chat_history, download_btn

                if REQUIRED_INFO["interactive_mode"]:
                    if global_state.user_data.meaningful_feature:
                        chat_history.append((None, "Do you want to further prune the initial graph with LLM and analyze the graph reliability? (It may take some time for large dataset)"))
                        CURRENT_STAGE = 'LLM_prune'
                        yield args, global_state, REQUIRED_INFO, CURRENT_STAGE, chat_history, download_btn
                        return args, global_state, REQUIRED_INFO, CURRENT_STAGE, chat_history, download_btn
                    else:
                        CURRENT_STAGE = 'retry_algo'
                        yield args, global_state, REQUIRED_INFO, CURRENT_STAGE, chat_history, download_btn
                else:
                    CURRENT_STAGE = 'revise_graph'

        if CURRENT_STAGE == 'LLM_prune':
            chat_history.append((message, None))
            yield args, global_state, REQUIRED_INFO, CURRENT_STAGE, chat_history, download_btn
            
            class Indicator(BaseModel):
                        indicator: bool
            prompt = """You are a helpful assistant, please identify whether user want to further continue the task and save the boolean result in indicator. """
            parsed_response = LLM_parse_query(args, Indicator, prompt, message)
            indicator = parsed_response.indicator
            if indicator:
                CURRENT_STAGE = 'revise_graph'
            else: 
                global_state.results.revised_graph = global_state.results.converted_graph
                global_state.results.llm_errors = {'direct_record':None, 'forbid_record': None}
                global_state.results.bootstrap_probability = None
                CURRENT_STAGE = 'user_prune'

        # Evaluation for Initial Graph
        if CURRENT_STAGE == 'revise_graph':  
            chat_history.append(("📝 Evaluate and Revise the initial result...", None))
            yield args, global_state, REQUIRED_INFO, CURRENT_STAGE, chat_history, download_btn
            try:
                judge = Judge(global_state, args)
                global_state = judge.forward(global_state, 'cot_all_relation', 1)
            except Exception as e:
                print('error during judging:', e)
                # traceback.print_exc()
                judge = Judge(global_state, args)
                global_state = judge.forward(global_state, 'cot_all_relation', 1) 
            my_visual_revise = Visualization(global_state)
            global_state.results.revised_edges = convert_to_edges(global_state.algorithm.selected_algorithm, global_state.user_data.processed_data.columns, global_state.results.revised_graph)
            # Plot Bootstrap Heatmap
            paths = my_visual_revise.boot_heatmap_plot()
            chat_history.append(
                (None, f"The following heatmaps show the confidence probability we have on different kinds of edges in the original graph produced by {global_state.algorithm.selected_algorithm} algorithm."))
            yield args, global_state, REQUIRED_INFO, CURRENT_STAGE, chat_history, download_btn
            for path in paths:
                chat_history.append((None, (path,)))
                yield args, global_state, REQUIRED_INFO, CURRENT_STAGE, chat_history, download_btn
            if args.data_mode=='real':
                # Plot Revised Graph
                if global_state.results.revised_graph is not None:
                    my_visual_revise.plot_pdag(global_state.results.revised_graph, f'{global_state.algorithm.selected_algorithm}_revised_graph.pdf', global_state.results.raw_pos)
                    my_visual_revise.plot_pdag(global_state.results.revised_graph, f'{global_state.algorithm.selected_algorithm}_revised_graph.jpg', global_state.results.raw_pos)
                    chat_history.append((None, f"This is the revised graph with Bootstrap and LLM techniques"))
                    yield args, global_state, REQUIRED_INFO, CURRENT_STAGE, chat_history, download_btn
                    chat_history.append((None, (f'{global_state.user_data.output_graph_dir}/{global_state.algorithm.selected_algorithm}_revised_graph.jpg',)))
                    yield args, global_state, REQUIRED_INFO, CURRENT_STAGE, chat_history, download_btn
                    # Refutation Graph
                    chat_history.append(("📝 Evaluate the reliability of the revised result...", None))
                    yield args, global_state, REQUIRED_INFO, CURRENT_STAGE, chat_history, download_btn
                    global_state.results.refutation_analysis = judge.graph_refutation(global_state)
                    chat_history.append((None, (f'{global_state.user_data.output_graph_dir}/refutation_graph.jpg',)))
                    yield args, global_state, REQUIRED_INFO, CURRENT_STAGE, chat_history, download_btn
                    chat_history.append((None, global_state.results.refutation_analysis))
                    yield args, global_state, REQUIRED_INFO, CURRENT_STAGE, chat_history, download_btn
            
            chat_history.append((None, "✅ Causal discovery analysis completed"))
            yield args, global_state, REQUIRED_INFO, CURRENT_STAGE, chat_history, download_btn
            CURRENT_STAGE = 'user_prune'
        
        if CURRENT_STAGE == 'user_prune':
            if REQUIRED_INFO["interactive_mode"]:
                CURRENT_STAGE = 'user_postprocess'
                chat_history.append((None, "If you are not satisfied with the causal graph, please tell us which edges you want to forbid or add, and we will revise the graph according to your instruction. \n"
                                            "Please follow the templete below, otherwise your input cannot be parsed. \n"
                                            "Add Edges: A1->A2; A3->A4; ... \n"
                                            "Forbid Edges: F1->F2; F3->F4; ... \n"
                                            "Orient Edges: O1->O2; O3->O4; ... \n"
                                            "Or Enter NO to move on to next step\n"))
                yield args, global_state, REQUIRED_INFO, CURRENT_STAGE, chat_history, download_btn
                return args, global_state, REQUIRED_INFO, CURRENT_STAGE, chat_history, download_btn
            else:
                with open(f'{global_state.user_data.output_graph_dir}/{global_state.algorithm.selected_algorithm}_global_state.pkl', 'wb') as f:
                    pickle.dump(global_state, f)
                #global_state.logging.global_state_logging.append(global_state.algorithm.selected_algorithm)
                from Gradio.algo_context import TABULAR_CUDA, TABULAR_CPU, TS
                if global_state.statistics.time_series: 
                    chat_history.append((None, TS))
                else:
                    if torch.cuda.is_available():
                        chat_history.append((None, TABULAR_CUDA))
                    else:
                        chat_history.append((None, TABULAR_CPU))
                CURRENT_STAGE = 'retry_algo'
                yield args, global_state, REQUIRED_INFO, CURRENT_STAGE, chat_history, download_btn
                return args, global_state, REQUIRED_INFO, CURRENT_STAGE, chat_history, download_btn                

        if CURRENT_STAGE == 'user_postprocess':
            chat_history.append((message, "📝 Start to process your Graph Revision Query..."))
            yield args, global_state, REQUIRED_INFO, CURRENT_STAGE, chat_history, download_btn
            user_revise_dict, chat_history, download_btn, global_state, REQUIRED_INFO, CURRENT_STAGE = parse_user_postprocess(message, chat_history, download_btn, args, global_state, REQUIRED_INFO, CURRENT_STAGE)
            print('user_revise_dict', user_revise_dict)
            yield args, global_state, REQUIRED_INFO, CURRENT_STAGE, chat_history, download_btn
            if CURRENT_STAGE == 'postprocess_parse_done':
                judge = Judge(global_state, args) # check 4o and conditional independence
                global_state = judge.user_postprocess(user_revise_dict)
                my_visual_revise = Visualization(global_state)
                if global_state.results.revised_graph is not None:
                    my_visual_revise.plot_pdag(global_state.results.revised_graph, f'{global_state.algorithm.selected_algorithm}_revised_graph.pdf', global_state.results.raw_pos)
                    my_visual_revise.plot_pdag(global_state.results.revised_graph, f'{global_state.algorithm.selected_algorithm}_revised_graph.jpg', global_state.results.raw_pos)
                    chat_history.append((None, f"This is the revised graph according to your instruction."))
                    yield args, global_state, REQUIRED_INFO, CURRENT_STAGE, chat_history, download_btn
                    chat_history.append((None, (f'{global_state.user_data.output_graph_dir}/{global_state.algorithm.selected_algorithm}_revised_graph.jpg',)))
                    yield args, global_state, REQUIRED_INFO, CURRENT_STAGE, chat_history, download_btn
                    
                    chat_history.append((None, "Do you have further edges you want to edit?\n"))
                    CURRENT_STAGE = 'user_postprocess'
                    yield args, global_state, REQUIRED_INFO, CURRENT_STAGE, chat_history, download_btn
                    return args, global_state, REQUIRED_INFO, CURRENT_STAGE, chat_history, download_btn
                CURRENT_STAGE = 'retry_algo'
            elif CURRENT_STAGE == 'retry_algo':
                pass                
            else:
                return args, global_state, REQUIRED_INFO, CURRENT_STAGE, chat_history, download_btn 
            
            if CURRENT_STAGE == 'retry_algo':
                with open(f'{global_state.user_data.output_graph_dir}/{global_state.algorithm.selected_algorithm}_global_state.pkl', 'wb') as f:
                    pickle.dump(global_state, f)
                #global_state.logging.global_state_logging.append(global_state.algorithm.selected_algorithm)
                from Gradio.algo_context import TABULAR_CUDA, TABULAR_CPU, TS
                if global_state.statistics.time_series: 
                    chat_history.append((None, TS))
                else:
                    if torch.cuda.is_available():
                        chat_history.append((None, TABULAR_CUDA))
                    else:
                        chat_history.append((None, TABULAR_CPU))
                yield args, global_state, REQUIRED_INFO, CURRENT_STAGE, chat_history, download_btn
                return args, global_state, REQUIRED_INFO, CURRENT_STAGE, chat_history, download_btn

        if CURRENT_STAGE == 'retry_algo': # empty query or postprocess query parsed successfully
            message, chat_history, download_btn, global_state, REQUIRED_INFO, CURRENT_STAGE = parse_algo_query(message, chat_history, download_btn, global_state, REQUIRED_INFO, CURRENT_STAGE)
            yield args, global_state, REQUIRED_INFO, CURRENT_STAGE, chat_history, download_btn
            if CURRENT_STAGE == 'algo_selection':
                print(CURRENT_STAGE)
                print(global_state.algorithm.selected_algorithm)
                global_state.algorithm.algorithm_arguments = None
                return process_message(message, args, global_state, REQUIRED_INFO, CURRENT_STAGE, chat_history, download_btn)
        
        if CURRENT_STAGE == 'inference_analysis_check':
            global_state.inference.task_index = -1
            global_state.inference.task_info = {} 
            chat_history.append((None, "Do you want to conduct downstream analysis based on the causal discovery result? You can describe your needs.\n"
                                        "Otherwise please input 'NO'.\n"
                                           "We support the following tasks: \n"
                                           "1️⃣ Treatment Effect Estimation\n"
                                           "e.g. 'I want to estimate the treatment effect of variable A on variable B'\n"
                                           "2️⃣ Anormaly Attribution\n"
                                             "e.g. 'I want to identify the cause of the anomaly in variable A'\n"
                                           "3️⃣ Feature Importance\n"
                                           "e.g. 'I want to identify the most important feature for variable A in the dataset'\n"
                                           "4️⃣ Conterfactual Simulation\n"
                                           "e.g. 'I want to simulate the counterfactual scenario of variable B if I increase variable A'\n")) 
            CURRENT_STAGE = 'parse_task'
            yield args, global_state, REQUIRED_INFO, CURRENT_STAGE, chat_history, download_btn 
            return args, global_state, REQUIRED_INFO, CURRENT_STAGE, chat_history, download_btn 
        if CURRENT_STAGE == 'parse_task': 
            print('parse_task')
            reason, tasks_list, descs_list, key_node_list, chat_history, download_btn, global_state, REQUIRED_INFO, CURRENT_STAGE = parse_inference_query(message, chat_history, download_btn, args, global_state, REQUIRED_INFO, CURRENT_STAGE)
            yield args, global_state, REQUIRED_INFO, CURRENT_STAGE, chat_history, download_btn
            if CURRENT_STAGE != 'report_generation_check':
                if tasks_list == []:
                    chat_history.append((None, "We cannot identify any supported task in your query, please retry or type 'NO' to skip this step."
                                        "Reason: " + reason))
                    yield args, global_state, REQUIRED_INFO, CURRENT_STAGE, chat_history, download_btn
                    return args, global_state, REQUIRED_INFO, CURRENT_STAGE, chat_history, download_btn
                if key_node_list[0] not in global_state.user_data.processed_data:
                    info = f"❌ We cannot find the result variable you specified, please input your causal analysis query again, or input 'no' to end this part."
                    chat_history.append((None, info))
                    CURRENT_STAGE = 'parse_task'
                    global_state.inference.task_info[global_state.inference.task_index] = {}
                    global_state.inference.task_index -= 1
                    yield args, global_state, REQUIRED_INFO, CURRENT_STAGE, chat_history, download_btn
                    return args, global_state, REQUIRED_INFO, CURRENT_STAGE, chat_history, download_btn
                else:
                    chat_history.append(("📝 Proposal for my causal inference task...", None))
                    chat_history.append((None, reason))
                    yield args, global_state, REQUIRED_INFO, CURRENT_STAGE, chat_history, download_btn

                    global_state.inference.task_index += 1
                    print('task_index to conduct', global_state.inference.task_index)
                    global_state.inference.task_info[global_state.inference.task_index] = {'task':tasks_list,
                                                                                        'desc': descs_list,
                                                                                        'key_node': key_node_list,
                                                                                        'result':{'proposal':reason}}
                    if 'Counterfactual Estimation' in tasks_list:
                        CURRENT_STAGE = "counterfactual_info_collection1"
                    elif "Treatment Effect Estimation" in tasks_list:
                        CURRENT_STAGE = "inference_info_collection_1"
                    else:
                        CURRENT_STAGE = "analyze_causal_task"
            
        if CURRENT_STAGE == "counterfactual_info_collection1":
            task_info = global_state.inference.task_info[global_state.inference.task_index]
            treatment = parse_treatment(task_info['desc'][0], global_state, args)
            global_state.inference.task_info[global_state.inference.task_index]['treatment'] = treatment
            print('treatment: ', treatment)
            chat_history.append((None, f"""💡 In this simulation, we are applying a 'shift intervention' to study how changes in the {treatment} impact the {task_info['key_node'][0]}. 
                                 A shift intervention involves modifying the value of a variable by a fixed amount (the 'shift value') while keeping other variables unchanged.
                                 For example, if we are studying the effect of increasing income on health outcomes, we might **apply a shift intervention where the income variable is increased by a fixed amount, such as $500**, for all individuals. Then your shift value is 500.
                                 Please enter the shift value:"""))
            CURRENT_STAGE = "counterfactual_info_collection2"
            yield args, global_state, REQUIRED_INFO, CURRENT_STAGE, chat_history, download_btn
            return args, global_state, REQUIRED_INFO, CURRENT_STAGE, chat_history, download_btn
        if CURRENT_STAGE == "counterfactual_info_collection2":
            chat_history.append((message, None)) 
            yield args, global_state, REQUIRED_INFO, CURRENT_STAGE, chat_history, download_btn
            shift_value = parse_shift_value(message, args)
            if shift_value is not None:
                global_state.inference.task_info[global_state.inference.task_index]['shift_value'] = shift_value
                chat_history.append((None, f"✅ Successfully parsed your provided value!"))
                if 'Treatment Effect Estimation' in global_state.inference.task_info[global_state.inference.task_index]['task']:
                    CURRENT_STAGE = "inference_info_collection_1"
                else:
                    CURRENT_STAGE = "analyze_causal_task"
                yield args, global_state, REQUIRED_INFO, CURRENT_STAGE, chat_history, download_btn
            else:
                chat_history.append((None, f"❌ Cannot parse your provided value, please input numerical values!"))
                yield args, global_state, REQUIRED_INFO, CURRENT_STAGE, chat_history, download_btn
                return args, global_state, REQUIRED_INFO, CURRENT_STAGE, chat_history, download_btn
        
        if CURRENT_STAGE == "inference_info_collection_1":
            task_info = global_state.inference.task_info[global_state.inference.task_index]
            ### Check Treatment
            treatment = parse_treatment(task_info['desc'][0], global_state, args)
            if treatment not in global_state.user_data.processed_data.columns:
                info = f"❌ We cannot find the treatment variable you specified, please input your causal analysis query again, or input 'no' to end this part."
                chat_history.append((None, info))
                CURRENT_STAGE = 'parse_task'
                global_state.inference.task_index = -1
                global_state.inference.task_info = {}
                yield args, global_state, REQUIRED_INFO, CURRENT_STAGE, chat_history, download_btn
                return args, global_state, REQUIRED_INFO, CURRENT_STAGE, chat_history, download_btn
            is_binary, treat, control = check_binary(global_state.user_data.processed_data[treatment])
            if not is_binary:
                treat = 1
                control = 0
                median_num = global_state.user_data.processed_data[treatment].median()
                global_state.user_data.processed_data[treatment] = global_state.user_data.processed_data[treatment].apply(lambda x: 1 if x > median_num else 0)
                global_state.statistics.data_type_column[treatment] = 'category'
            chat_history.append((None, f"Your treatment column is {treatment}\n"))
            CURRENT_STAGE = "inference_info_collection_2"
            global_state.inference.task_info[global_state.inference.task_index]['treatment'] = treatment
            global_state.inference.task_info[global_state.inference.task_index]['treat'] = treat
            global_state.inference.task_info[global_state.inference.task_index]['control'] = control
            yield args, global_state, REQUIRED_INFO, CURRENT_STAGE, chat_history, download_btn
            
        if CURRENT_STAGE == "inference_info_collection_binary":
            if message.lower() == 'no':
                chat_history.append((None, "✅ You have skipped the Treatment Effect Estimation task."))
                CURRENT_STAGE = "analyze_causal_task"
                global_state.inference.task_info[global_state.inference.task_index]['task'].remove('Treatment Effect Estimation')
                yield args, global_state, REQUIRED_INFO, CURRENT_STAGE, chat_history, download_btn
            else:
                treatment = parse_treatment(message, global_state, args)
                is_binary, treat, control = check_binary(global_state.user_data.processed_data[treatment])
                if not is_binary:
                    chat_history.append((None, f"Your treatment column is not binary, please specify another variable name!"))
                    yield args, global_state, REQUIRED_INFO, CURRENT_STAGE, chat_history, download_btn
                    return args, global_state, REQUIRED_INFO, CURRENT_STAGE, chat_history, download_btn
                else:
                    chat_history.append((None, f"Your treatment column is binary with treatment={treat} and control={control}\n"))
                    CURRENT_STAGE = "inference_info_collection_2"
                    global_state.inference.task_info[global_state.inference.task_index]['treatment'] = treatment
                    global_state.inference.task_info[global_state.inference.task_index]['treat'] = treat
                    global_state.inference.task_info[global_state.inference.task_index]['control'] = control
                    yield args, global_state, REQUIRED_INFO, CURRENT_STAGE, chat_history, download_btn
        
        if CURRENT_STAGE == "inference_info_collection_2": 
            analysis = Analysis(global_state, args)
            ### Check Confounder
            key_node = global_state.inference.task_info[global_state.inference.task_index]['key_node'][0]
            confounders = analysis._identify_confounders(treatment, key_node)
            global_state.inference.task_info[global_state.inference.task_index]['confounders'] = confounders
            remaining_var = list(set(analysis.data.columns) - set([treatment]) - set([key_node]) - set(confounders))
            # Allow user add confounder  
            chat_history.append((None, f"These are Confounders between treatment {treatment} and outcome {key_node}: \n"
                      f"{','.join(confounders)}\n"
                      "💡 Do you want to add any variables as confounders in your dataset?\n"
                      "A confounder is a variable that influences both the cause and the outcome, potentially biasing results. Adding known confounders helps improve the accuracy of causal analysis. \n"
                      "Please do not include too many variables as confounders. Please choose from the following:\n"
                      f"{','.join(remaining_var)}\n"))
            CURRENT_STAGE = "inference_info_collection_confounder1"
            yield args, global_state, REQUIRED_INFO, CURRENT_STAGE, chat_history, download_btn
            return args, global_state, REQUIRED_INFO, CURRENT_STAGE, chat_history, download_btn
        if CURRENT_STAGE == "inference_info_collection_confounder1":
            if message=='' or message.lower()=='no':
                CURRENT_STAGE = "inference_info_collection_confounder2"
            else:
                add_confounder, chat_history, download_btn, global_state, REQUIRED_INFO, CURRENT_STAGE = parse_var_selection_query(message.strip(), chat_history, download_btn, 
                                                                                                                                "inference_info_collection_confounder2", 
                                                                                                                                args, global_state, REQUIRED_INFO, CURRENT_STAGE)
                global_state.inference.task_info[global_state.inference.task_index]['confounders'] += add_confounder
                yield args, global_state, REQUIRED_INFO, CURRENT_STAGE, chat_history, download_btn
                if CURRENT_STAGE != "inference_info_collection_confounder2":
                    return args, global_state, REQUIRED_INFO, CURRENT_STAGE, chat_history, download_btn
        
        if CURRENT_STAGE == "inference_info_collection_confounder2":
            confounders = global_state.inference.task_info[global_state.inference.task_index]['confounders']
            cont_confounders = [col for col in confounders if global_state.statistics.data_type_column[col]=='Continuous']
            global_state.inference.task_info[global_state.inference.task_index]['cont_confounders'] = cont_confounders
            # No Confounder Case and Add LLM variable selection
            if len(confounders) == 0:
                task_info = global_state.inference.task_info[global_state.inference.task_index]
                LLM_confounders = LLM_select_confounders(task_info['treatment'], task_info['key_node'], args, global_state.user_data.processed_data)
                chat_history.append((None, "According to your provided graph, there is no confounder between your treatment and result variables.\n"
                    "We add the following variables suggested by LLM as confounders:\n"
                    f'{",".join(LLM_confounders)}'))
                confounders = LLM_confounders
                global_state.inference.task_info[global_state.inference.task_index]['confounders'] = confounders
                yield args, global_state, REQUIRED_INFO, CURRENT_STAGE, chat_history, download_btn

            CURRENT_STAGE = "inference_info_collection_hte" 
            chat_history.append((None, "💡 Is there any heterogeneous variables you care about? \n"
                                 "Heterogeneous variables are factors that may cause the effect of a treatment or cause to vary across different groups (e.g., age, gender, location). Identifying them helps uncover how and for whom effects differ.\n"
                                 "If no, please input 'no' and we can suggest some variables with LLM.\n"))
            yield args, global_state, REQUIRED_INFO, CURRENT_STAGE, chat_history, download_btn
            return args, global_state, REQUIRED_INFO, CURRENT_STAGE, chat_history, download_btn

        if CURRENT_STAGE == "inference_info_collection_hte":
            chat_history.append((message, None))
            yield args, global_state, REQUIRED_INFO, CURRENT_STAGE, chat_history, download_btn
            task_info = global_state.inference.task_info[global_state.inference.task_index]
            hte_variable = LLM_select_hte_var(args, task_info['treatment'], task_info['key_node'], message, global_state.user_data.processed_data)
            global_state.inference.task_info[global_state.inference.task_index]['X_col'] = hte_variable
            chat_history.append((None, "✅ The following are selected heterogeneous variables:\n"
                                 f"{','.join(hte_variable)}"))
            CURRENT_STAGE = "method_selection"
            yield args, global_state, REQUIRED_INFO, CURRENT_STAGE, chat_history, download_btn

        if CURRENT_STAGE == "method_selection":
            task_info = global_state.inference.task_info[global_state.inference.task_index]
            confounders = task_info['confounders']
            cont_confounders = task_info['cont_confounders']
            treatment = task_info['treatment']
            key_node = task_info['key_node']
            ### Suggest method based on dataset characteristics
            analysis = Analysis(global_state, args)
            exist_IV, iv_variable = analysis.contains_iv(treatment, key_node)
            ## code ##
            if exist_IV:
                global_state.inference.task_info[global_state.inference.task_index]['IV'] = iv_variable
                method = "iv"
            elif len(confounders) <= 5:
                if len(confounders) - len(cont_confounders) > len(cont_confounders):  # If more than half discrete confounders
                    method = "cem"
                else:
                    method = "propensity_score"
            else:
                if len(global_state.user_data.processed_data) > 2000:
                    method = "dml" # Add drl here
                else:
                    method = "drl"
            global_state.inference.task_info[global_state.inference.task_index]['hte_method'] = method
            chat_history.append((None, "✅ According to the characteristics of your data, we recommend you to use this Treatment Effect Estimation Method:\n"
                f"**{method}**."))
            if method == "dml":
                chat_history.append((None, """**Double Machine Learning (DML)** is chosen because the sample size is large. It leverages orthogonalization to remove biases from nuisance function errors, making the treatment effect estimation more reliable. With a sufficient sample size, DML ensures asymptotic normality, enabling valid statistical inference like confidence intervals and hypothesis testing. Accurate nuisance function estimation in larger datasets further enhances its performance."""))
            elif method == "drl":
                chat_history.append((None, "**Doubly Robust Learning (DRL)** is chosen because the sample size is small. It remains consistent even if only one of the nuisance models (propensity scores or outcome models) is correctly specified. This property makes DRL more robust in small datasets, where limited data can lead to inaccuracies in machine learning model estimates."))
            CURRENT_STAGE = "method_selection_check"
            chat_history.append((None, "Do you want to change the method? If so, please choose one from the following: \n"
                                    "1️⃣ PSM (Propensity Score Matching)\n"
                                    "2️⃣ CEM (Coarsen Exact Matching)\n"
                                    "3️⃣ DRL (Doubly Robust Learning)\n"
                                    "4️⃣ DML (Doubly Machine Learning)\n"
                                    "5️⃣ IV (Instrumental Variable Method)\n"
                                    "Otherwise please reply NO."))
            yield args, global_state, REQUIRED_INFO, CURRENT_STAGE, chat_history, download_btn
            return args, global_state, REQUIRED_INFO, CURRENT_STAGE, chat_history, download_btn

        if CURRENT_STAGE == "method_selection_check":
            chat_history.append((message, None))
            yield args, global_state, REQUIRED_INFO, CURRENT_STAGE, chat_history, download_btn
            global_state, chat_history, download_btn, REQUIRED_INFO, CURRENT_STAGE = parse_method_selection_query(message, chat_history, download_btn, args, global_state, REQUIRED_INFO, CURRENT_STAGE)
            yield args, global_state, REQUIRED_INFO, CURRENT_STAGE, chat_history, download_btn
            if CURRENT_STAGE != "analyze_causal_task":
                return args, global_state, REQUIRED_INFO, CURRENT_STAGE, chat_history, download_btn
            
        if CURRENT_STAGE == "analyze_causal_task":
            chat_history.append((None, f"✏️ Analyzing for your causal task..."))
            yield args, global_state, REQUIRED_INFO, CURRENT_STAGE, chat_history, download_btn
            analysis = Analysis(global_state, args)
            task_info = global_state.inference.task_info[global_state.inference.task_index]
            tasks_list, descs_list, key_node_list = task_info['task'], task_info['desc'], task_info['key_node']
            for i, (task, desc, key_node) in enumerate(zip(tasks_list, descs_list, key_node_list)):
                chat_history.append((f"🔍 Analyzing for {task}...", None))
                try:
                    info, figs, chat_history = analysis.forward(task, desc, key_node, chat_history)
                except Exception as e:
                    print('error during analysis:', e)
                    traceback.print_exc()
                    info = f"❌ An error occurred during the {task} analysis, please input your causal analysis query again, or input 'no' to end this part."\
                        f"Error Information: {e}"
                    chat_history.append((None, info))
                    CURRENT_STAGE = 'parse_task'
                    global_state.inference.task_index = -1
                    global_state.inference.task_info = {}
                    yield args, global_state, REQUIRED_INFO, CURRENT_STAGE, chat_history, download_btn
                    return args, global_state, REQUIRED_INFO, CURRENT_STAGE, chat_history, download_btn
                global_state.inference.task_info[global_state.inference.task_index]['result'][task] = {'response': info,
                                                                                                       'figs': figs}
                if info is None:
                    chat_history.append((None, 'Your query cannot be parsed, please ask again or reply NO to end this part.'))
                yield args, global_state, REQUIRED_INFO, CURRENT_STAGE, chat_history, download_btn
                global_state.logging.downstream_discuss.append({"role": "system", "content": info})
            chat_history.append((None, "Do you have questions about this analysis?\n"
                                        "Please reply NO if you want to end this part. Please describe your needs."))
            global_state.inference.task_info[global_state.inference.task_index]['result']['discussion'] = {}
            CURRENT_STAGE = 'analysis_discussion'
            yield args, global_state, REQUIRED_INFO, CURRENT_STAGE, chat_history, download_btn    
            return args, global_state, REQUIRED_INFO, CURRENT_STAGE, chat_history, download_btn         
    
        if CURRENT_STAGE == 'analysis_discussion':
            chat_history, download_btn, global_state, REQUIRED_INFO, CURRENT_STAGE = parse_inf_discuss_query(message, chat_history, download_btn, args, global_state, REQUIRED_INFO, CURRENT_STAGE)
            yield args, global_state, REQUIRED_INFO, CURRENT_STAGE, chat_history, download_btn
            if CURRENT_STAGE != 'try_other_inference_check':
                return args, global_state, REQUIRED_INFO, CURRENT_STAGE, chat_history, download_btn
            
        if CURRENT_STAGE == 'try_other_inference_check':
            chat_history.append((None, "Do you want to try other inference tasks? If so, please choose one from the following: \n"
                                        "1️⃣ Treatment Effect Estimation\n"
                                           "e.g. 'I want to estimate the treatment effect of variable A on variable B'\n"
                                           "2️⃣ Anormaly Attribution\n"
                                             "e.g. 'I want to identify the cause of the anomaly in variable A'\n"
                                           "3️⃣ Feature Importance\n"
                                           "e.g. 'I want to identify the most important feature for variable A in the dataset'\n"
                                           "4️⃣ Conterfactual Simulation\n"
                                           "e.g. 'I want to simulate the counterfactual scenario of variable B if I increase variable A'\n")) 
            CURRENT_STAGE = 'parse_task'
            yield args, global_state, REQUIRED_INFO, CURRENT_STAGE, chat_history, download_btn
            return args, global_state, REQUIRED_INFO, CURRENT_STAGE, chat_history, download_btn

        # Report Generation
        if CURRENT_STAGE == 'report_generation_check': # empty query or postprocess query parsed successfully
            import glob 
            global_state_files = glob.glob(f"{global_state.user_data.output_graph_dir}/*_global_state.pkl")
            global_state.logging.global_state_logging = []
            for file in global_state_files:
                if file != f'{global_state.user_data.output_graph_dir}/inference_global_state.pkl':
                    with open(file, 'rb') as f:
                        temp_global_state = pickle.load(f)
                        global_state.logging.global_state_logging.append(temp_global_state.algorithm.selected_algorithm)
            if len(global_state.logging.global_state_logging) > 1:
                algos = global_state.logging.global_state_logging
                chat_history.append((None, "Please specify which algorithm you would like to be included in the detailed report. We will provide a comprehensive explanation of its processing procedure and present the corresponding results in detail. \n"
                                     f"Please choose one from the following: {', '.join(algos)}\n"
                                     "Note that a comparision of all algorithms'results will be included in the report."))
                CURRENT_STAGE = 'report_algo_selection'
                yield args, global_state, REQUIRED_INFO, CURRENT_STAGE, chat_history, download_btn
                return args, global_state, REQUIRED_INFO, CURRENT_STAGE, chat_history, download_btn
            else:
                CURRENT_STAGE = 'report_generation'

        if CURRENT_STAGE == 'report_algo_selection':
            chat_history, download_btn, global_state, REQUIRED_INFO, CURRENT_STAGE = parse_report_algo_query(message, chat_history, download_btn, args, global_state, REQUIRED_INFO, CURRENT_STAGE)
            if CURRENT_STAGE != 'report_generation':
                yield args, global_state, REQUIRED_INFO, CURRENT_STAGE, chat_history, download_btn
                return args, global_state, REQUIRED_INFO, CURRENT_STAGE, chat_history, download_btn
            else:
                yield args, global_state, REQUIRED_INFO, CURRENT_STAGE, chat_history, download_btn
            
        if CURRENT_STAGE == 'report_generation':    
            chat_history.append(("📝 Generate comprehensive report and it may take a few minutes, stay tuned...", None))
            yield args, global_state, REQUIRED_INFO, CURRENT_STAGE, chat_history, download_btn
            try_num = 3
            report_path = call_report_generation(global_state, args, REQUIRED_INFO['output_dir'])
            while not os.path.isfile(report_path) and try_num < 3:
                chat_history.append((None, "❌ An error occurred during the Report Generation, we are trying again and please wait for a few minutes."))
                yield args, global_state, REQUIRED_INFO, CURRENT_STAGE, chat_history, download_btn
                try_num += 1
                report_path = call_report_generation(global_state, args, REQUIRED_INFO['output_dir'])
            
            # Save GlobalState into json for users
            import glob
            global_state_files = glob.glob(f"{global_state.user_data.output_graph_dir}/*_global_state.pkl")
             # Define which fields to extract
            fields_to_extract = {
                'user_data': ['initial_query', 'knowledge_docs'],
                'statistics': ['sample_size', 'feature_number', 'data_type','linearity', 'gaussian_error', 'missingness', 
                            'heterogeneous', 'domain_index', 'time_series', 'time_lag', 'time_index'],
                'algorithm': ['selected_algorithm', 'selected_reason', 'algorithm_arguments'],
                'results': ['converted_graph', 'revised_graph', 'lagged_graph', 'bootstrap_probability'],
            }
            for path in global_state_files:
                algo_name = path.split('/')[-1].split('_')[0]
                with open(path, 'rb') as f:
                    global_state_discovery = pickle.load(f)
                # Extract the desired fields
                extracted_data = extract_fields_from_global_state(global_state_discovery, fields_to_extract)
                # Save to JSON
                with open(f'{global_state.user_data.output_graph_dir}/{algo_name}_information.json', 'w') as f:
                    json.dump(extracted_data, f, indent=4)
            fields_to_extract_inf = {
                'inference': ['task_info']
                }
            extracted_data_inf = extract_fields_from_global_state(global_state, fields_to_extract_inf)
            # Save to JSON
            with open(f'{global_state.user_data.output_graph_dir}/inference_information.json', 'w') as f:
                json.dump(extracted_data_inf, f, indent=4)
            zip_files = create_results_folder_and_copy_files(global_state)
            chat_history.append((None, "🎉 Analysis complete!"))
            chat_history.append((None, "📥 You can now download your detailed report and result files using the button below."))
            download_btn = gr.DownloadButton(
                "📥 Download result package (ZIP file)",
                size="sm",
                elem_classes=["icon-button"],
                scale=1,
                # value=os.path.join(REQUIRED_INFO['output_dir'], 'output_report', 'report.pdf'),
                value=zip_files,
                interactive=True
            )
            yield args, global_state, REQUIRED_INFO, CURRENT_STAGE, chat_history, download_btn
            chat_history.append((None, "🧑‍💻 If you still have any questions, just say it and let me help you! If not, just say No"))
            CURRENT_STAGE = 'processing_discussion'
            yield args, global_state, REQUIRED_INFO, CURRENT_STAGE, chat_history, download_btn
            return args, global_state, REQUIRED_INFO, CURRENT_STAGE, chat_history, download_btn
            
        # User Discussion Rounds
        if CURRENT_STAGE == 'processing_discussion':
            chat_history.append((message, None))
            yield args, global_state, REQUIRED_INFO, CURRENT_STAGE, chat_history, download_btn
            message = message.strip()
            if message.lower() == "no":
                chat_history.append((None, "Thank you for using Causal-Copilot! See you!"))
                yield args, global_state, REQUIRED_INFO, CURRENT_STAGE, chat_history, download_btn
                # Re-initialize Status
                REQUIRED_INFO = update(REQUIRED_INFO, 'processing', True)
                REQUIRED_INFO = update(REQUIRED_INFO, 'data_uploaded', True)
                REQUIRED_INFO = update(REQUIRED_INFO, 'initial_query', True)
                CURRENT_STAGE = 'initial_process'
                return args, global_state, REQUIRED_INFO, CURRENT_STAGE, chat_history, download_btn
            else:
                report = open(os.path.join(REQUIRED_INFO['output_dir'], 'output_report', 'report.tex')).read()
                discussion = Discussion(args, report)
                global_state.logging.final_discuss = [{"role": "system",
                                         "content": "You are a helpful assistant. Please always refer to the following Causal Analysis information to discuss with the user and answer the user's question\n\n%s" % discussion.report_content}]
                # Answer User Query based on Previous Info
                global_state.logging.final_discuss, output = discussion.interaction(global_state.logging.final_discuss, message)
                global_state.logging.final_discuss.append({"role": "system", "content": output})
                chat_history.append((None, output))
                chat_history.append((None, "Do you have any other questions?"))
                yield args, global_state, REQUIRED_INFO, CURRENT_STAGE, chat_history, download_btn

        else: # postprocess query cannot be parsed
            yield args, global_state, REQUIRED_INFO, CURRENT_STAGE, chat_history, download_btn
            return args, global_state, REQUIRED_INFO, CURRENT_STAGE, chat_history, download_btn
    
    except Exception as e:
        REQUIRED_INFO = update(REQUIRED_INFO, 'data_uploaded', False)
        REQUIRED_INFO = update(REQUIRED_INFO, 'initial_query', False)
        CURRENT_STAGE = 'initial_process'
        chat_history.append((None, f"❌ An error occurred during analysis: {str(e)}\n"
                             "Please click reset button and try again."))
        print('error:', e)
        traceback.print_exc()
        yield args, global_state, REQUIRED_INFO, CURRENT_STAGE, chat_history, download_btn
        return args, global_state, REQUIRED_INFO, CURRENT_STAGE, chat_history, download_btn
    
def call_report_generation(global_state, args, output_dir):
    report_gen = Report_generation(global_state, args)
    report = report_gen.generation(debug=False)
    report_gen.save_report(report)
    report_path = os.path.join(output_dir, 'output_report', 'report.pdf')
    return report_path

def clear_chat(REQUIRED_INFO, CURRENT_STAGE, global_state):
    # Reset global variables
    chat_history = []
    global_state = None
    # Reset required info flags
    REQUIRED_INFO = update(REQUIRED_INFO, 'data_uploaded', False)
    REQUIRED_INFO = update(REQUIRED_INFO, 'initial_query', False)
    REQUIRED_INFO = update(REQUIRED_INFO, 'target_path', None)
    REQUIRED_INFO = update(REQUIRED_INFO, 'output_dir', None)
    CURRENT_STAGE = 'initial_process'

    # Return initial welcome message
    chat_history =  [(None, "👋 Hello! I'm your causal discovery assistant. Want to discover some causal relationships today? \n"
                   "⏫ Please upload you dataset first to begin your causal discovery journey. Here are some guidances: \n"
                   "⏫ The dataset should be tabular in .csv format, with each column representing a variable. \n "
                   # "2️⃣ Ensure that the features are in numerical format or appropriately encoded if categorical. \n"
                   # "3️⃣ For initial query, your dataset has meaningful feature names, please indicate it using 'YES' or 'NO'. \n"
                   # "4️⃣ Please mention heterogeneity and its indicator's column name in your initial query if there is any. \n"
                   "💡 Example initial query: 'YES. Use PC algorithm to analyze causal relationships between variables.' \n")]
    return REQUIRED_INFO, chat_history, CURRENT_STAGE, global_state

def load_demo_dataset(dataset_name, REQUIRED_INFO, CURRENT_STAGE, chatbot, demo_btn, download_btn):
    dataset = DEMO_DATASETS[dataset_name]
    source_path = dataset["path"]

    date_time = datetime.now().strftime("%Y%m%d_%H%M%S")
    os.makedirs(os.path.join(UPLOAD_FOLDER, date_time, os.path.basename(source_path).replace('.csv', '')),
                exist_ok=True)

    target_path = os.path.join(UPLOAD_FOLDER, date_time, os.path.basename(source_path).replace('.csv', ''),
                               os.path.basename(source_path))
    REQUIRED_INFO = update(REQUIRED_INFO, 'target_path', target_path)
    output_dir = os.path.join(UPLOAD_FOLDER, date_time, os.path.basename(source_path).replace('.csv', ''))
    REQUIRED_INFO = update(REQUIRED_INFO, 'output_dir', output_dir)
    shutil.copy(source_path, target_path)

    REQUIRED_INFO = update(REQUIRED_INFO, 'data_uploaded', True)
    REQUIRED_INFO = update(REQUIRED_INFO, 'initial_query', True)
    CURRENT_STAGE = 'initial_process'

    df = pd.read_csv(target_path)
    #chatbot.append((f"{dataset['query']}", None))
    bot_message = f"✅ Loaded demo dataset '{dataset_name}' with {len(df)} rows and {len(df.columns)} columns."
    chatbot = chatbot.copy()
    chatbot.append((None, bot_message))
    return REQUIRED_INFO, CURRENT_STAGE, chatbot, demo_btn, download_btn, dataset['query']


js = """
function createGradioAnimation() {
    var container = document.createElement('div');
    container.id = 'gradio-animation';
    container.style.display = 'flex';
    container.style.justifyContent = 'center';
    container.style.alignItems = 'center';
    container.style.marginBottom = '20px';
    container.style.position = 'relative';
    
    // Title container
    var titleContainer = document.createElement('div');
    titleContainer.style.fontSize = '2em';
    titleContainer.style.fontWeight = 'bold';
    titleContainer.style.textAlign = 'center';
    
    var text = 'Welcome to Causal Copilot!';
    // Faster animation but still sequential
    for (var i = 0; i < text.length; i++) {
        (function(i){
            setTimeout(function(){
                var letter = document.createElement('span');
                letter.style.opacity = '0';
                letter.style.transition = 'opacity 0.1s';
                letter.innerText = text[i];
                titleContainer.appendChild(letter);
                setTimeout(function() {
                    letter.style.opacity = '1';
                }, 30);
            }, i * 100);
        })(i);
    }
    
    container.appendChild(titleContainer);
    // Create video button
    setTimeout(function() {
        var videoBtn = document.createElement('button');
        videoBtn.innerHTML = '▶️ Walk-through Video';
        videoBtn.id = 'header-video-btn';
        videoBtn.style.marginLeft = '20px';
        videoBtn.style.padding = '5px 10px';
        videoBtn.style.borderRadius = '4px';
        videoBtn.style.border = '1px solid #1976d2';
        videoBtn.style.background = '#1976d2';
        videoBtn.style.color = '#ffffff';
        videoBtn.style.cursor = 'pointer';
        videoBtn.style.transition = 'all 0.3s ease';
        videoBtn.style.fontSize = '0.5em';
        videoBtn.style.boxShadow = '0 2px 4px rgba(0,0,0,0.2)';
        
        videoBtn.addEventListener('mouseover', function() {
            this.style.background = '#0d5ca1';
            this.style.boxShadow = '0 4px 8px rgba(0,0,0,0.3)';
        });
        
        videoBtn.addEventListener('mouseout', function() {
            this.style.background = '#1976d2';
            this.style.boxShadow = '0 2px 4px rgba(0,0,0,0.2)';
        });
        // Add click event
        videoBtn.addEventListener('click', function() {
            // Find and click the actual video button that has the event handler
            var actualVideoBtn = document.querySelector('#video-btn-actual');
            if (actualVideoBtn) {
                actualVideoBtn.click();
            }
        });
        
        container.appendChild(videoBtn);
    }, text.length * 100 + 200); // Add after title animation is complete with faster timing
    
    var gradioContainer = document.querySelector('.gradio-container');
    gradioContainer.insertBefore(container, gradioContainer.firstChild);
    return 'Animation created';
}
"""

with gr.Blocks(js=js, theme=gr.themes.Soft(), css="""
    .input-buttons { 
        position: absolute !important; 
        right: 10px !important;
        top: 50% !important;
        transform: translateY(-50%) !important;
        display: flex !important;
        gap: 5px !important;
    }
    .icon-button { 
        padding: 0 !important; 
        width: 32px !important; 
        height: 32px !important;
        border-radius: 16px !important;
        background: transparent !important;
    }
    .icon-button:hover { 
        background: #f0f0f0 !important;
    }
    .icon {
        width: 20px;
        height: 20px;
        margin: 6px;
        display: inline-block;
        vertical-align: middle;
    }
    .message-wrap {
        display: flex !important;
        align-items: flex-start !important;
        gap: 10px !important;
        padding: 15px !important;
    }
    .avatar {
        width: 40px !important;
        height: 40px !important;
        border-radius: 50% !important;
        display: flex !important;
        align-items: center !important;
        justify-content: center !important;
        font-size: 20px !important;
    }
    .bot-avatar {
        background: #e3f2fd !important;
        color: #1976d2 !important;
    }
    .user-avatar {
        background: #f5f5f5 !important;
        color: #333 !important;
    }
    .message {
        padding: 12px 16px !important;
        border-radius: 12px !important;
        max-width: 100% !important;
        box-shadow: 0 1px 2px rgba(0,0,0,0.1) !important;
        object-fit: contain !important;
    }
    .bot-message {
        background: #e3f2fd !important;
        margin-right: auto !important;
    }
    .user-message {
        background: #f5f5f5 !important;
        margin-left: auto !important;
    }
    /* Gallery Section Styles */
    .gallery-section {
        margin-top: 40px;
        margin-bottom: 20px;
    }
    .gallery-heading {
        width: 100%;
        text-align: center;
        font-size: 28px;
        margin-bottom: 20px;
    }
    .filter-buttons {
        display: flex;
        justify-content: center;
        margin-bottom: 30px;
        flex-wrap: wrap;
        gap: 10px;
    }
    .filter-btn {
        border-radius: 20px;
        background-color: #f5f5f5;
        padding: 8px 16px;
        transition: all 0.3s ease;
    }
    .filter-btn.active {
        background-color: #333;
        color: white;
    }
    .gallery-grid {
        display: grid;
        grid-template-columns: repeat(auto-fill, minmax(250px, 1fr));
        gap: 20px;
        margin: 0 auto;
        padding: 0 20px;
    }
    .gallery-card {
        background: white;
        border-radius: 12px;
        overflow: hidden;
        box-shadow: 0 4px 8px rgba(0,0,0,0.1);
        transition: transform 0.3s ease, box-shadow 0.3s ease;
        position: relative;
    }
    .gallery-card:hover {
        transform: translateY(-5px);
        box-shadow: 0 8px 16px rgba(0,0,0,0.15);
    }
    .card-img-container {
        width: 100%;
        height: 200px;
        overflow: hidden;
    }
    .gallery-image {
        width: 100%;
        height: 100%;
        object-fit: cover;
    }
    .card-content {
        padding: 15px;
    }
    .card-title {
        font-size: 18px;
        font-weight: bold;
        margin: 0;
        margin-bottom: 10px;
    }
    .card-footer {
        display: flex;
        justify-content: space-between;
        align-items: center;
    }
    .card-author {
        font-size: 14px;
        color: #555;
    }
    .card-likes {
        margin-left: auto;
        font-size: 14px;
        color: #ff4757;
    }
    /* Responsive Adjustments */
    @media (max-width: 768px) {
        .gallery-container {
            flex-direction: column;
        }
        .gallery-card {
            width: 100%;
            margin-bottom: 20px;
        }
    }
    .report-gallery {
        display: grid;
        grid-template-columns: repeat(6, 1fr); /* Changed to 6 columns for a single row */
        gap: 15px; /* Reduced gap to fit better */
        margin: 20px auto;
        max-width: 1400px; /* Increased width to accommodate all 6 cards */
    }
    .report-card {
        background: white;
        border-radius: 12px;
        overflow: hidden;
        box-shadow: 0 4px 8px rgba(0,0,0,0.1);
        transition: all 0.3s ease;
        position: relative;
        cursor: pointer;
    }
    .report-card:hover {
        transform: translateY(-5px);
        box-shadow: 0 12px 20px rgba(0,0,0,0.15);
    }
    /* PDF Icon */
    .pdf-icon {
        position: absolute;
        top: 10px;
        right: 10px;
        width: 32px;
        height: 32px;
        background-color: rgba(255, 255, 255, 0.9);
        border-radius: 50%;
        display: flex;
        align-items: center;
        justify-content: center;
        box-shadow: 0 2px 4px rgba(0,0,0,0.2);
        z-index: 3;
    }
    .pdf-icon svg {
        width: 18px;
        height: 18px;
        fill: #e74c3c;
    }
    /* Card Image Area (Always Visible) */
    .report-card-image-area {
        width: 100%;
        height: 140px; /* Reduced height for better fit in single row */
        background-color: #f0f0f0;
        background-size: cover;
        background-position: center;
    }
    .report-card-content {
        padding: 15px; /* Reduced padding */
    }
    .report-card-title {
        font-size: 16px; /* Smaller font */
        font-weight: bold;
        margin: 0 0 8px 0;
        color: #333;
    }
    .report-card-desc {
        font-size: 12px; /* Smaller font */
        color: #666;
        margin-bottom: 10px;
        line-height: 1.3;
    }
    .report-card-author {
        font-size: 12px; /* Smaller font */
        color: #555;
        font-style: italic;
    }
    /* Removed hover thumbnail styles */
    .report-card::before {
       /* Optional: Keep the top accent bar */
       content: '';
       position: absolute;
       top: 0;
       left: 0;
       width: 100%;
       height: 5px;
       background: linear-gradient(90deg, #3498db, #2980b9);
       z-index: 2; 
    }
    .message-bubble img {
        pointer-events: none !important;
    }

    /* Optional: Also adjust image sizing */
    .message-bubble img {
        max-width: none !important;
        max-height: none !important;
        width: 400px !important;
    }
""") as demo:
    print('##########Initialize Global Variables##########')
    stage_state = gr.State('initial_process')
    state = gr.State(None)
    REQUIRED_INFO = gr.State({
            'data_uploaded': False,
            'initial_query': False,
            "interactive_mode": False, 
            'processing': False,
            'target_path': None,
            'output_dir': None,
            "interactive_mode": True
        })
    args = gr.State(type('Args', (), {})())
    chatbot = gr.Chatbot(
        value=[
            (None, "👋 Hello! I'm your causal discovery assistant. Want to discover some causal relationships today? \n"
                   "⏫ Please upload you dataset first to begin your causal discovery journey. Here are some guidances: \n"
                   "⏫ The dataset should be tabular in .csv format, with each column representing a variable. \n "
                   #"2️⃣ Ensure that the features are in numerical format or appropriately encoded if categorical. \n"
                   "💡 Example initial query: 'YES. Use PC algorithm to analyze causal relationships between variables.' \n")],
        height=700,
        show_label=False,
        show_share_button=False,
        avatar_images=["https://cdn.jsdelivr.net/gh/twitter/twemoji@latest/assets/72x72/1f600.png",
                       "https://cdn.jsdelivr.net/gh/twitter/twemoji@latest/assets/72x72/1f916.png"],
        bubble_full_width=False,
        elem_classes=["message-wrap"],
        render_markdown=True
    )


    def disable_all_inputs(dataset_name, chatbot, clicked_btn, download_btn, msg, all_demo_buttons):
        """Disable all interactive elements"""
        updates = []
        for _ in range(int(all_demo_buttons)):
            updates.append(gr.update(interactive=False))
        updates.extend([
            gr.update(interactive=False),  # For download button
            #gr.update(value="", interactive=False),  # For textbox
            msg,
            gr.update(interactive=False),  # For file upload
            gr.update(interactive=False),  # For reset button
        ])
        return updates

  


    def enable_all_inputs(all_demo_buttons):
        """Re-enable all interactive elements"""
        updates = [
            gr.update(interactive=True) for _ in range(int(all_demo_buttons))  # For all demo buttons
        ]
        updates.extend([
            gr.update(interactive=True),  # For download button
            gr.update(value="", interactive=True),  # For textbox
            gr.update(interactive=True),  # For file upload
            gr.update(interactive=True),  # For reset button
        ])
        return updates


    with gr.Row():
        with gr.Column(scale=24):
            with gr.Row():
                msg = gr.Textbox(
                    placeholder="Enter text here",
                    elem_classes="input-box",
                    show_label=False,
                    container=False,
                    scale=12
                )
                file_upload = gr.UploadButton(
                    "📎 Upload Your Data (.csv)",
                    file_types=[".csv"],
                    size="sm",
                    elem_classes=["icon-button"],
                    scale=5,
                    file_count="single"
                )
                download_btn = gr.DownloadButton(
                    "📥 Download Exclusive Report",
                    size="sm",
                    elem_classes=["icon-button"],
                    scale=6,
                    interactive=False
                )
                reset_btn = gr.Button("🔄 Reset", scale=1, elem_classes=["icon-button"], size="sm")
                # Remove the video button from here as it's now in the header
                # Keep a hidden button that will be triggered by the header button
                video_btn = gr.Button("▶️ Play Video", elem_id="video-btn-actual", visible=False)

    with gr.Row(elem_classes=["gallery-section"]):
        gr.Markdown("## Play with some interesting datasets!", elem_classes=["gallery-heading"])

    # Demo dataset buttons
    demo_btns = {}
    with gr.Row():
        for dataset_name in DEMO_DATASETS:
            demo_btn = gr.Button(f"{DEMO_DATASETS[dataset_name]['name']} Demo")
            demo_btns[dataset_name] = demo_btn

        for name, demo_btn in demo_btns.items():
            # Set up the event chain for each demo button
            print(name, demo_btn)
            demo_btn.click(
                fn=disable_all_inputs,  # First disable all inputs
                inputs=[
                    gr.Textbox(value=name, visible=False),
                    chatbot,
                    demo_btn,
                    download_btn,
                    msg,
                    gr.Textbox(value=str(len(DEMO_DATASETS)), visible=False)  # Pass number of buttons instead
                ],
                outputs=[*list(demo_btns.values()), download_btn, msg, file_upload, reset_btn],
                queue=True
            ).then(
                fn=load_demo_dataset,
                inputs=[gr.Textbox(value=name, visible=False), REQUIRED_INFO, stage_state, chatbot, demo_btn, download_btn],
                outputs=[REQUIRED_INFO, stage_state, chatbot, demo_btn, download_btn, msg],
                queue=True,
                concurrency_limit=MAX_CONCURRENT_REQUESTS
            ).then(
                fn=process_message,
                inputs=[msg, args, state, REQUIRED_INFO, stage_state, chatbot, download_btn],
                outputs=[args, state, REQUIRED_INFO, stage_state, chatbot, download_btn],
                queue=True,
                concurrency_limit=MAX_CONCURRENT_REQUESTS
            ).then(
                fn=enable_all_inputs,
                inputs=[gr.Textbox(value=str(len(DEMO_DATASETS)), visible=False)],
                outputs=[*list(demo_btns.values()), download_btn, msg, file_upload, reset_btn],
                queue=True
            ).then(
                fn=lambda: "",
                outputs=[msg]
            )

    # --- Video Popup Section Start ---
    with gr.Column(visible=False) as video_popup:
        with gr.Row():
             gr.Markdown("### Walk-through Video") # Title for the popup
             close_video_btn = gr.Button("❌ Close", scale=1, min_width=10) # Close button at the top right
        walkthrough_video = gr.Video(label="Walk-through", interactive=False, height=500) # Set desired height

    # Define handler functions for video popup
    def show_video_popup(video_path):
        # Use the relative path format recognized by Gradio for static files
        accessible_path = f"/file={video_path}" 
        return {
            video_popup: gr.update(visible=True),
            walkthrough_video: gr.update(value=accessible_path)
        }

    def hide_video_popup():
        return {
            video_popup: gr.update(visible=False),
            walkthrough_video: gr.update(value=None) # Clear the video source
        }

    # Video path state (relative to workspace root)
    video_path_state = gr.State("Gradio/public/walk-through.mp4") # Assume video is here

    # Connect handlers for video
    video_btn.click(fn=show_video_popup, inputs=[video_path_state], outputs=[video_popup, walkthrough_video], queue=False)
    close_video_btn.click(fn=hide_video_popup, inputs=[], outputs=[video_popup, walkthrough_video], queue=False)
    # --- Video Popup Section End ---


    # Event handlers with queue enabled
    msg.submit(
        fn=disable_all_inputs,  # First disable all inputs
        inputs=[
            gr.Textbox(value="", visible=False),
            chatbot,
            gr.Button(visible=False),
            download_btn,
            msg,
            gr.Textbox(value=str(len(DEMO_DATASETS)), visible=False)  # Pass number of buttons instead
        ],
        outputs=[*list(demo_btns.values()), download_btn, msg, file_upload, reset_btn],
        queue=True
    ).then(
        fn=process_message,
        inputs=[msg, args, state, REQUIRED_INFO, stage_state, chatbot, download_btn],  ##########
        outputs=[args, state, REQUIRED_INFO, stage_state, chatbot, download_btn],
        concurrency_limit=MAX_CONCURRENT_REQUESTS,
        queue=True
    ).then(
        fn=enable_all_inputs,
        inputs=[gr.Textbox(value=str(len(DEMO_DATASETS)), visible=False)],
        outputs=[*list(demo_btns.values()), download_btn, msg, file_upload, reset_btn],
        queue=True
    ).then(
        fn=lambda: "",
        outputs=[msg]
    )

    reset_btn.click(
        fn=clear_chat,
        inputs=[REQUIRED_INFO, stage_state, state],
        outputs=[REQUIRED_INFO, chatbot, stage_state, state],
        queue=False  # No need for queue on reset
    ).then( # Also hide video popup on reset
        fn=hide_video_popup,
        inputs=[],
        outputs=[video_popup, walkthrough_video],
        queue=False
    )
    ###########
    file_upload.upload(
        fn=disable_all_inputs,  # First disable all inputs
        inputs=[
            gr.Textbox(value="", visible=False),
            chatbot,
            gr.Button(visible=False),
            download_btn,
            msg,
            gr.Textbox(value=str(len(DEMO_DATASETS)), visible=False)  # Pass number of buttons instead
        ],
        outputs=[*list(demo_btns.values()), download_btn, msg, file_upload, reset_btn],
        queue=True
    ).then(
        fn=handle_file_upload,
        inputs=[file_upload, REQUIRED_INFO, stage_state, chatbot, file_upload, download_btn],
        outputs=[REQUIRED_INFO, stage_state, chatbot, file_upload, download_btn],
        concurrency_limit=MAX_CONCURRENT_REQUESTS,
        queue=True
    ).then(
        fn=enable_all_inputs,
        inputs=[gr.Textbox(value=str(len(DEMO_DATASETS)), visible=False)],
        outputs=[*list(demo_btns.values()), download_btn, msg, file_upload, reset_btn],
        queue=True
    )
    # Download report handler with updated visibility
    download_btn.click()

    # Define report cards with real PDF reports from output_report directory
    report_items = [
        {
            "title": "Abalone Causal Analysis",
            "description": "Discovering relationships between physical attributes and age of abalone",
            "author": "Causal Copilot",
            "file": "/gradio_api/file=Gradio/public/tabular-abalone.pdf",
            "image": "/gradio_api/file=Gradio/public/abalone.png" # Path relative to static dir
        },
        {
            "title": "Heart Disease Study",
            "description": "Causal factors influencing heart disease development",
            "author": "Causal Copilot",
            "file": "/gradio_api/file=Gradio/public/tabular-heartdisease.pdf",
            "image": "/gradio_api/file=Gradio/public/heartdisease.png"
        },
        {
            "title": "Climate Time Series Analysis",
            "description": "Temporal patterns and causality in climate data",
            "author": "Causal Copilot",
            "file": "/gradio_api/file=Gradio/public/timeseries-climate.pdf",
            "image": "/gradio_api/file=Gradio/public/climate.png"
        },
        {
            "title": "Student Performance Factors",
            "description": "Determining key influences on academic achievement",
            "author": "Causal Copilot",
            "file": "/gradio_api/file=Gradio/public/tabular-student-score.pdf",
            "image": "/gradio_api/file=Gradio/public/student_score.png"
        },
        {
            "title": "Earthquake Time Series",
            "description": "Temporal factors affecting seismic activity",
            "author": "Causal Copilot",
            "file": "/gradio_api/file=Gradio/public/timeseries-earthquake.pdf",
            "image": "/gradio_api/file=Gradio/public/earthquake.png"
        },
        {
            "title": "Online Shop Analysis",
            "description": "Online shopping behavior and purchase patterns",
            "author": "Causal Copilot",
            "file": "/gradio_api/file=Gradio/public/timeseries-online-shop.pdf",
            "image": "/gradio_api/file=Gradio/public/online_shop.png"
        }
    ]

    # Gallery section for showcasing finished demos
    with gr.Row(elem_classes=["gallery-section"]):
        gr.Markdown("## Explore some case study Reports!", elem_classes=["gallery-heading"])
    
    # Use HTML for report gallery
    gallery_html = f"""
    <style>
    .report-gallery {{
        display: grid;
        grid-template-columns: repeat(6, 1fr); /* Changed to 6 columns for a single row */
        gap: 15px; /* Reduced gap to fit better */
        margin: 20px auto;
        max-width: 1400px; /* Increased width to accommodate all 6 cards */
    }}
    .report-card {{
        background: white;
        border-radius: 12px;
        overflow: hidden;
        box-shadow: 0 4px 8px rgba(0,0,0,0.1);
        transition: all 0.3s ease;
        position: relative;
        cursor: pointer;
    }}
    .report-card:hover {{
        transform: translateY(-5px);
        box-shadow: 0 12px 20px rgba(0,0,0,0.15);
    }}
    /* PDF Icon */
    .pdf-icon {{
        position: absolute;
        top: 10px;
        right: 10px;
        width: 32px;
        height: 32px;
        background-color: rgba(255, 255, 255, 0.9);
        border-radius: 50%;
        display: flex;
        align-items: center;
        justify-content: center;
        box-shadow: 0 2px 4px rgba(0,0,0,0.2);
        z-index: 3;
    }}
    .pdf-icon svg {{
        width: 18px;
        height: 18px;
        fill: #e74c3c;
    }}
    /* Card Image Area (Always Visible) */
    .report-card-image-area {{
        width: 100%;
        height: 140px; /* Reduced height for better fit in single row */
        background-color: #f0f0f0;
        background-size: cover;
        background-position: center;
    }}
    .report-card-content {{
        padding: 15px; /* Reduced padding */
    }}
    .report-card-title {{
        font-size: 16px; /* Smaller font */
        font-weight: bold;
        margin: 0 0 8px 0;
        color: #333;
    }}
    .report-card-desc {{
        font-size: 12px; /* Smaller font */
        color: #666;
        margin-bottom: 10px;
        line-height: 1.3;
    }}
    .report-card-author {{
        font-size: 12px; /* Smaller font */
        color: #555;
        font-style: italic;
    }}
    /* Removed hover thumbnail styles */
    .report-card::before {{
       /* Optional: Keep the top accent bar */
       content: '';
       position: absolute;
       top: 0;
       left: 0;
       width: 100%;
       height: 5px;
       background: linear-gradient(90deg, #3498db, #2980b9);
       z-index: 2; 
    }}
    </style>
    
    <div class="report-gallery">
    """
    
    # Add card for each report
    for item in report_items:
        # Link should just be /file=<filename> if dir is in allowed_paths
        report_link = f"{item['file']}" 
        # Image path assumes Gradio serves /static automatically

        image_path = item.get('image', '/static/assets/default_cover.png') 
        gallery_html += f"""
        <a href="{report_link}" target="_blank" style="text-decoration: none; color: inherit;"> 
            <div class="report-card" data-file="{item['file']}">
                <div class="pdf-icon">
                    <svg xmlns="http://www.w3.org/2000/svg" viewBox="0 0 384 512">
                        <path d="M181.9 256.1c-5-16-4.9-46.9-2-46.9 8.4 0 7.6 36.9 2 46.9zm-1.7 47.2c-7.7 20.2-17.3 43.3-28.4 62.7 18.3-7 39-17.2 62.9-21.9-12.7-9.6-24.9-23.4-34.5-40.8zM86.1 428.1c0 .8 13.2-5.4 34.9-40.2-6.7 6.3-16.8 15.8-24.1 26.3-10.7 15.5-11.6 14-10.8 13.9zm28.6-181.9c7.4-6.5 21.6-10.7 38.8-13.3 4.9-14.7 8.4-33.4 8.4-33.4s-13.6 8.1-29.8 10.2c-14.1 1.9-24.5 7.3-34.1 20.1-9.8 13.1-8.1 10.4-8.1 10.4s9.4-6.2 24.8-6z"/>
                        <path d="M384 121.9v6.1H256V0h6.1c6.4 0 12.5 2.5 17 7l97.9 98c4.5 4.5 7 10.6 7 16.9zM248 160h136v328c0 13.3-10.7 24-24 24H24c-13.3 0-24-10.7-24-24V24C0 10.7 10.7 0 24 0h200v136c0 13.2 10.8 24 24 24zm-84.5 98.6c19.3-5.7 45.5-10.4 67.7-13.2-7.9-35.6-10.3-53.3-10.3-53.3s-16 2.8-37.9 7.7c-36.3 7.9-38.9 9-55.8 31.1-6 7.9-9.5 14.4-12.7 19.5-18.7 26.6-41.7 51.7-52.6 66.1-5.5 7.3-13.3 18.3-19.6 22.2-9.1 5.7-21.1 1.7-23.7-7.8-2.6-9.5 4.3-19.5 9.5-22.7 3.5-2.1 8.7-9.1 15.8-20.3 10.8-15.7 19.1-33.3 19.1-33.3s-10.6 6.7-13.4 10.5c-14.9 19.7-40.8 49-51.9 73.3-10.8 24.4-4.9 37.3 8.1 42.8 9.2 3.8 21.3-4 29.5-12.6 11.7-12.1 17.9-20.2 28.3-38.8 18.1-32.3 30.6-62.8 30.6-62.8s-.3 14.2-.8 22.7c-.7 12.3-2.8 14.8-7.9 20.3-5.8 6.2-13.5 6.6-19.9 6.4-8.5-.4-10.4 5.8-7.4 9.1 9 10.2 29.2 6.3 41.4-9.2 13.1-16.6 11.6-37.8 11-46.9-1.4-21.6 2.4-49.5 2.4-49.5z"/>
                    </svg>
                </div>
                <div class="report-card-image-area" style="background-image: url('{image_path}');"></div>
                <div class="report-card-content">
                    <h3 class="report-card-title">{item['title']}</h3>
                    <p class="report-card-desc">{item['description']}</p>
                    <p class="report-card-author">By {item['author']}</p>
                </div>
            </div>
        </a>
        """
    
    gallery_html += """
    </div>
    """
    
    with gr.Row():
        gr.HTML(gallery_html)

if __name__ == "__main__":
    demo.queue(default_concurrency_limit=MAX_CONCURRENT_REQUESTS,
               max_size=MAX_QUEUE_SIZE)  # Enable queuing at the app level
    
    demo.launch(share=True, allowed_paths=["/file=Gradio/public"])<|MERGE_RESOLUTION|>--- conflicted
+++ resolved
@@ -1,6 +1,9 @@
 import os
 import subprocess
 from pathlib import Path
+from dotenv import load_dotenv
+
+load_dotenv(os.path.join(os.path.dirname(os.path.dirname(__file__)), '.env'))
 from dotenv import load_dotenv
 
 load_dotenv(os.path.join(os.path.dirname(os.path.dirname(__file__)), '.env'))
@@ -306,19 +309,11 @@
             else:
                 modify_prompt = "You can modify the result above following the template below; Otherwise please input 'NO'. \n"\
                                 """
-<<<<<<< HEAD
     meaningful_feature (True/False): Set to `True` if your dataset contains real, meaningful features. Set to `False` if it's simulated data.
     accept_CPDAG (True/False): Set to `True` to proceed with causal discovery using the CPDAG method.
     heterogeneity (True/False): Set to `True` if your data comes from different domains (e.g. locations, experiments). 
     domain_index (column name/False): Specify the name of the column that indicates the domain (e.g. `hospital_id`, `time_group`). Only set this if `heterogeneity` is `True`.
     missing_value (value/False): If your dataset uses a special value (like 0, -1, or missing) to represent missing data, specify it here. Otherwise, use `False`.
-=======
-    meaningful_feature: Set to `True` if your dataset contains real, meaningful features. Set to `False` if it's simulated data.
-    accept_CPDAG: Set to `True` to proceed with causal discovery using the CPDAG method.
-    heterogeneity: Set to `True` if your data comes from different domains (e.g. locations, experiments). 
-    domain_index: Specify the name of the column that indicates the domain (e.g. `hospital_id`, `time_group`). Only set this if `heterogeneity` is `True`.
-    missing_value: If your dataset uses a special value (like 0, -1, or missing) to represent missing data, specify it here. Otherwise, use `False`.
->>>>>>> 0938b037
                                  """
                 chat_history.append((None, modify_prompt))
                 CURRENT_STAGE = 'preliminary_feedback'
@@ -631,12 +626,6 @@
                     return args, global_state, REQUIRED_INFO, CURRENT_STAGE, chat_history, download_btn
                     
         if CURRENT_STAGE == 'hyperparameter_selection':  
-<<<<<<< HEAD
-=======
-            # filter = Filter(args)
-            # global_state = filter.forward(global_state)
-            # reranker = Reranker(args)
->>>>>>> 0938b037
             hp_selector = HyperparameterSelector(args)
             global_state = hp_selector.forward(global_state)
             hyperparameter_text, global_state = generate_hyperparameter_text(global_state)
