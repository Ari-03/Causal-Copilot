def load_data(directory):
    # Xinyue Wang Implemented
    '''
    :param path: str for data path or filename
    :return: pandas dataframe
    '''
    import json
    import numpy as np
    import pandas as pd
    import os
    import numpy as np

<<<<<<< HEAD
    if not os.path.exists(directory):
        raise FileNotFoundError(f"The directory {directory} does not exist.")
    
    config_path = f"{directory}/config.json"
    data_path = f"{directory}/base_data.csv"
    graph_path = f"{directory}/base_graph.npy"
    
    if os.path.exists(config_path):
        with open(config_path, 'r') as f:
            config = json.load(f)
    else:
        config = None
    if os.path.exists(data_path):
        data = pd.read_csv(data_path)
    else:
        raise FileNotFoundError(f"The data file {data_path} does not exist.")
    if os.path.exists(graph_path):
        graph = np.load(graph_path)
=======
    if not os.path.exists(path):
        raise FileNotFoundError(f"The file {path} does not exist.")

    file_extension = os.path.splitext(path)[1].lower()

    if file_extension == '.csv':
        data = pd.read_csv(path)
    elif file_extension in ['.xls', '.xlsx']:
        data = pd.read_excel(path)
    elif file_extension == '.npy':
        data = np.load(path)
        data = data.T
>>>>>>> e519ffc1
    else:
        graph = None

    return config, data, graph


def statics_info(args, data):
    # Fang Nan Implemented
    '''
    :param args: configurations.
    :param data: Given Tabular Data in Pandas DataFrame format
    :return: A dict containing all necessary statics information
    '''
    from preprocess.stat_info_functions import stat_info_collection

    statics_dict, preprocessed_data = stat_info_collection(args=args, data=data)

    return statics_dict, preprocessed_data


def knowledge_info(args, data):
    # Kun Zhou Implemented
    '''
    :param args: configurations
    :param data: Given Tabular Data in Pandas DataFrame format
    :return: A list containing all necessary domain knowledge information from GPT-4
    '''
    from openai import OpenAI
    client = OpenAI(organization=args.organization, project=args.project, api_key=args.apikey)
    table_name = args.data_file
    table_columns = '\t'.join(data.columns._data)
    prompt = ("I will conduct causal discovery on the Tabular Dataset %s containing the following Columns: \n\n"
              "%s\n\nIf the Variables Names are Meaningful, Please list the following information with clear format and accurate expression:"
              "\n1.Detailed Explanation about the Variables;"
              "\n2.Possible Causal Relations among these variables;"
              "\n3.Other Background Domain Knowledge that may be helpful for experts to design causal discovery algorithms\n\n"
              "Otherwise, if the Variable Names are just Symbols (like x1, y1), Please Return 'No Knowledge'") % (
             table_name, table_columns)
    response = client.chat.completions.create(
        model="gpt-4o-mini",
        messages=[
            {"role": "system", "content": "You are a helpful assistant."},
            {"role": "user", "content": prompt}
        ]
    )
    knowledge_doc = response.choices[0].message.content
    knowledge_docs = [knowledge_doc]
    return knowledge_docs


if __name__ == '__main__':
    data = load_data('../data/20240918_224141_base_nodes20_samples5000/base_data.csv')

    import argparse


    def parse_args():
        parser = argparse.ArgumentParser(description='Causal Learning Tool for Data Analysis')

        # Input data file
        parser.add_argument(
            '--data-file',
            type=str,
            default="data/20240918_224141_base_nodes20_samples5000/base_data.csv",
            help='Path to the input dataset file (e.g., CSV format)'
        )

        # Target variable
        parser.add_argument(
            '--target-variable',
            type=str,
            help='Name of the target variable in the dataset'
        )

        # Covariates or features
        parser.add_argument(
            '--features',
            type=str,
            nargs='+',
            help='List of feature names to include in the analysis'
        )

        # Causal model selection
        parser.add_argument(
            '--model',
            type=str,
            choices=['linear_regression', 'propensity_score_matching', 'causal_forest', 'do_calculus'],
            help='Causal inference model to use for the analysis'
        )

        # Hyperparameters for the model
        parser.add_argument(
            '--hyperparameters',
            type=str,
            help='JSON string or path to JSON file containing hyperparameters for the chosen model'
        )

        # Output file for results
        parser.add_argument(
            '--output-file',
            type=str,
            default='results.txt',
            help='File path to save the analysis results'
        )

        # Data preprocessing options
        parser.add_argument(
            '--normalize',
            action='store_true',
            help='Apply normalization to the dataset'
        )
        parser.add_argument(
            '--impute-missing',
            action='store_true',
            help='Impute missing values in the dataset'
        )

        # Data Preprocess Hyper-parameters
        parser.add_argument(
            '--ratio',
            type=float,
            default=0.5,
            help=''
        )
        parser.add_argument(
            '--ts',
            type=bool,
            default=False,
            help=''
        )
        parser.add_argument(
            '--num_test',
            type=int,
            default=100,
            help=''
        )
        # Verbosity level
        parser.add_argument(
            '--alpha',
            type=float,
            default=0.1,
            help='Enable verbose output during analysis'
        )

        # Max Deliberation Round
        parser.add_argument(
            '--max-iterations',
            type=int,
            default=10,
            help='The maximum number of iterations to run the algorithm'
        )

        # OpenAI Settings
        parser.add_argument(
            '--organization',
            type=str,
            default="org-5NION61XDUXh0ib0JZpcppqS",
            help='Organization ID'
        )

        parser.add_argument(
            '--project',
            type=str,
            default="proj_Ry1rvoznXAMj8R2bujIIkhQN",
            help='Project ID'
        )

        parser.add_argument(
            '--apikey',
            type=str,
            default="sk-l4ETwy_5kOgNvt5OzHf_YtBevR1pxQyNrlW8NRNPw2T3BlbkFJdKpqpbcDG0IhInYcsS3CXdz_EMHkJO7s1Bo3e4BBcA",
            help='API Key'
        )

        args = parser.parse_args()
        return args
    args = parse_args()
    statics_dict = statics_info(args, data)
    print(statics_dict)<|MERGE_RESOLUTION|>--- conflicted
+++ resolved
@@ -10,7 +10,6 @@
     import os
     import numpy as np
 
-<<<<<<< HEAD
     if not os.path.exists(directory):
         raise FileNotFoundError(f"The directory {directory} does not exist.")
     
@@ -29,20 +28,6 @@
         raise FileNotFoundError(f"The data file {data_path} does not exist.")
     if os.path.exists(graph_path):
         graph = np.load(graph_path)
-=======
-    if not os.path.exists(path):
-        raise FileNotFoundError(f"The file {path} does not exist.")
-
-    file_extension = os.path.splitext(path)[1].lower()
-
-    if file_extension == '.csv':
-        data = pd.read_csv(path)
-    elif file_extension in ['.xls', '.xlsx']:
-        data = pd.read_excel(path)
-    elif file_extension == '.npy':
-        data = np.load(path)
-        data = data.T
->>>>>>> e519ffc1
     else:
         graph = None
 
